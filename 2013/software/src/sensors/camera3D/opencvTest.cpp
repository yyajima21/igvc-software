#include <opencv2/highgui/highgui.hpp>
#include <opencv2/opencv.hpp>
#include <iostream>
#include <flycapture/FlyCapture2.h>
#include "Bumblebee2.h"

using namespace cv;

int main(int, char**)
{
<<<<<<< HEAD
    VideoCapture cap(0); // open the default camera
    if(!cap.isOpened())  // check if we succeeded
        return -1;
=======
   std::cout << "at least this will print";
    Bumblebee2 thisguy;
    thisguy.run();
    std::cout << "this shouldn't hit";

>>>>>>> 71150f8e

    Mat edges;
    namedWindow("edges",1);
    for(;;)
    {
        Mat frame;
        cap >> frame; // get a new frame from camera
        cvtColor(frame, edges, CV_BGR2GRAY);
        GaussianBlur(edges, edges, Size(7,7), 1.5, 1.5);
        Canny(edges, edges, 0, 30, 3);
        imshow("edges", edges);
        if(waitKey(30) >= 0) break;
    }
    // the camera will be deinitialized automatically in VideoCapture destructor
    return 0;
}<|MERGE_RESOLUTION|>--- conflicted
+++ resolved
@@ -8,17 +8,9 @@
 
 int main(int, char**)
 {
-<<<<<<< HEAD
     VideoCapture cap(0); // open the default camera
     if(!cap.isOpened())  // check if we succeeded
         return -1;
-=======
-   std::cout << "at least this will print";
-    Bumblebee2 thisguy;
-    thisguy.run();
-    std::cout << "this shouldn't hit";
-
->>>>>>> 71150f8e
 
     Mat edges;
     namedWindow("edges",1);
@@ -34,4 +26,17 @@
     }
     // the camera will be deinitialized automatically in VideoCapture destructor
     return 0;
-}+}
+
+/*
+
+int main()
+{
+
+
+   std::cout << "at least this will print";
+    Bumblebee2 thisguy;
+    thisguy.run();
+    std::cout << "this shouldn't hit";
+}
+*/
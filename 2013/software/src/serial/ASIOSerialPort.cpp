--- conflicted
+++ resolved
@@ -23,39 +23,39 @@
 	} catch(...) {
 		std::cerr << "Failed to set all options on port: " << port_name << std::endl;
 		exit(1);
-	}
-
-	eventThread(boost::bind(&ASIOSerialPort::eventThreadRun, this));
-	portLocker();
-
+	}
+
+	eventThread(boost::bind(&ASIOSerialPort::eventThreadRun, this));
+	portLocker();
+
 	_line = "";
 }
-
-void ASIOSerialPort::startEvents()
-{
-    //TODO ASIOSerialPort::startEvents()
-    _eventsEnabled = true;
-}
-
-void ASIOSerialPort::eventThreadRun()
-{
-    while(isConnected())
-    {
-        if(_eventsEnabled)
-        {
-            char in = read();
-            onNewByte(in);
-            if(in == '\n' || in == '\r')
-            {
-                onNewLine(_line);
-                _line = "";
-            } else {
-                _line += in;
-            }
-
-        }
-    }
-}
+
+void ASIOSerialPort::startEvents()
+{
+    //TODO ASIOSerialPort::startEvents()
+    _eventsEnabled = true;
+}
+
+void ASIOSerialPort::eventThreadRun()
+{
+    while(isConnected())
+    {
+        if(_eventsEnabled)
+        {
+            char in = read();
+            onNewByte(in);
+            if(in == '\n' || in == '\r')
+            {
+                onNewLine(_line);
+                _line = "";
+            } else {
+                _line += in;
+            }
+
+        }
+    }
+}
 
 void ASIOSerialPort::close() {
 	port.close();
@@ -67,14 +67,14 @@
 
 void ASIOSerialPort::write(std::string s) {
 	boost::asio::write(port, boost::asio::buffer(s.c_str(),s.size()));
+}
+
+void ASIOSerialPort::write(char[] msg, int length)
+{
+    boost::asio::write(port, boost::asio::buffer(msg, length));
 }
 
-void ASIOSerialPort::write(char[] msg, int length)
-{
-    boost::asio::write(port, boost::asio::buffer(msg, length));
-}
-
-std::string ASIOSerialPort::readln() {
+std::string ASIOSerialPort::readln() {
     _eventsEnabled = false;
 	char c;
 	std::string line;
@@ -91,7 +91,7 @@
 			return line;
 		}
 		switch(c) {
-		case '\r':
+		case '\r':
             _eventsEnabled = true;
 			return line;
 			break;
@@ -104,38 +104,32 @@
 			std::cout<<nTimes<<std::endl;
 			break;
 		}
-<<<<<<< HEAD
-	}
-
+	}
+
     _eventsEnabled = true;
 	return "";
-}
-
-char ASIOSerialPort::read()
-{
-    char in;
-    try {
-        boost::asio::read(port, boost::asio::buffer(&in, 1));
-    } catch (boost::exception_detail::clone_impl<boost::exception_detail::error_info_injector<boost::system::system_error> >& err) {
-        std::cerr << "Error reading stream. Device may have been unplugged." << std::endl;
-        return 0;
-    }
-    return in;
-}
-
-char[] ASIOSerialPort::read(int numBytes)
-{
-    char[] bytes = char[numBytes];
-    for(int i = 0; i < numBytes; i++)
-    {
-        bytes[i] = read();
-    }
+}
+
+char ASIOSerialPort::read()
+{
+    char in;
+    try {
+        boost::asio::read(port, boost::asio::buffer(&in, 1));
+    } catch (boost::exception_detail::clone_impl<boost::exception_detail::error_info_injector<boost::system::system_error> >& err) {
+        std::cerr << "Error reading stream. Device may have been unplugged." << std::endl;
+        return 0;
+    }
+    return in;
+}
+
+char[] ASIOSerialPort::read(int numBytes)
+{
+    char[] bytes = char[numBytes];
+    for(int i = 0; i < numBytes; i++)
+    {
+        bytes[i] = read();
+    }
     return bytes;
-=======
-	}
-
-//	return "";
->>>>>>> 308eebf5
 }
 
 ASIOSerialPort::~ASIOSerialPort() {

--- conflicted
+++ resolved
@@ -9,9 +9,9 @@
 
     /*
 	std::cout << "Going Forward" << std::endl;
-	//driver.setPwm(255,1);
-
-	sleep(1);
+	//driver.setPwm(255,1);
+
+	sleep(1);
 
 //	driver.arduinoCheck();
 
@@ -24,7 +24,6 @@
     sleep(1);
     cout<<"Full Speed"<<endl;
 
-<<<<<<< HEAD
     sleep(2);
 
     cout<<"Two seconds have passed"<<endl;
@@ -32,9 +31,6 @@
 
     driver.turn(2.0,100,0);
     sleep(5);
-=======
-//    sleep(10);
->>>>>>> 1c06ed3f
 
     driver.stopMotors();
 

<?xml version="1.0" encoding="UTF-8" standalone="yes" ?>
<CodeBlocks_project_file>
	<FileVersion major="1" minor="6" />
	<Project>
		<Option title="IGVC 2013" />
		<Option pch_mode="2" />
		<Option compiler="gcc" />
		<Build>
			<Target title="TestSerial">
				<Option output="bin/TestSerial" prefix_auto="1" extension_auto="1" />
				<Option object_output="obj/Debug/" />
				<Option type="1" />
				<Option compiler="gcc" />
				<Compiler>
					<Add option="-g" />
				</Compiler>
			</Target>
			<Target title="TestGPS">
				<Option output="bin/TestGPS" prefix_auto="1" extension_auto="1" />
				<Option type="1" />
				<Option compiler="gcc" />
			</Target>
			<Target title="TestOSMC_driver">
				<Option output="bin/TestOSMC_driver" prefix_auto="1" extension_auto="1" />
				<Option type="1" />
				<Option compiler="gcc" />
			</Target>
			<Target title="TestData">
				<Option output="bin/TestData" prefix_auto="1" extension_auto="1" />
				<Option type="1" />
				<Option compiler="gcc" />
				<Compiler>
					<Add directory="/home/alex/Desktop/IGVC/2013/software/src/sensors/DataStructures" />
				</Compiler>
				<Linker>
					<Add directory="/home/alex/Desktop/IGVC/2013/software/**" />
				</Linker>
			</Target>
			<Target title="TestLidar">
				<Option output="bin/TestLidar" prefix_auto="1" extension_auto="1" />
				<Option type="1" />
				<Option compiler="gcc" />
			</Target>
			<Target title="TestJoystick">
				<Option output="bin/TestJoystick" prefix_auto="1" extension_auto="1" />
				<Option type="1" />
				<Option compiler="gcc" />
			</Target>
			<Target title="testCamera">
				<Option output="bin/testCamera" prefix_auto="1" extension_auto="1" />
				<Option type="0" />
				<Option compiler="gcc" />
				<Linker>
					<Add library="flycapture" />
				</Linker>
			</Target>
			<Target title="Regression">
				<Option output="bin/Regression" prefix_auto="1" extension_auto="1" />
				<Option type="0" />
				<Option compiler="gcc" />
				<Linker>
					<Add library="boost_unit_test_framework" />
				</Linker>
			</Target>
			<Target title="testCV">
				<Option output="bin/testCV" prefix_auto="1" extension_auto="1" />
				<Option type="1" />
				<Option compiler="gcc" />
				<Linker>
					<Add library="opencv_highgui" />
					<Add library="opencv_core" />
					<Add library="opencv_imgproc" />
					<Add library="flycapture" />
					<Add library="opencv_calib3d" />
				</Linker>
			</Target>
			<Target title="TestLaneDetection">
				<Option output="bin/TestLaneDetection" prefix_auto="1" extension_auto="1" />
				<Option type="1" />
				<Option compiler="gcc" />
				<Compiler>
					<Add directory="/usr/include/" />
				</Compiler>
				<Linker>
					<Add library="opencv_highgui" />
					<Add library="opencv_core" />
					<Add library="opencv_imgproc" />
					<Add library="opencv_calib3d" />
					<Add library="flycapture" />
					<Add library="opencv_features2d" />
					<Add directory="/usr/lib" />
				</Linker>
			</Target>
			<Target title="TestPositionTracking">
				<Option output="bin/TestPositionTracking" prefix_auto="1" extension_auto="1" />
				<Option type="1" />
				<Option compiler="gcc" />
			</Target>
			<Target title="TestIMU">
				<Option output="bin/TestIMU" prefix_auto="1" extension_auto="1" />
				<Option type="1" />
				<Option compiler="gcc" />
			</Target>
			<Target title="TestBasicMapping">
				<Option output="bin/TestBasicMapping" prefix_auto="1" extension_auto="1" />
				<Option type="1" />
				<Option compiler="gcc" />
				<Compiler>
					<Add directory="/usr/include/pcl-1.6" />
					<Add directory="/usr/include/eigen3" />
					<Add directory="/usr/include/vtk-5.8" />
				</Compiler>
				<Linker>
					<Add library="pcl_common" />
					<Add library="pcl_visualization" />
					<Add directory="/usr/lib" />
				</Linker>
			</Target>
			<Target title="LidarObstacleAvoidance">
				<Option output="bin/LidarObstacleAvoidance" prefix_auto="1" extension_auto="1" />
				<Option type="1" />
				<Option compiler="gcc" />
			</Target>
			<Target title="TestCameraStabilization">
				<Option output="bin/TestCameraStabilization" prefix_auto="1" extension_auto="1" />
				<Option type="1" />
				<Option compiler="gcc" />
				<Linker>
					<Add library="/usr/local/lib/libopencv_calib3d.so" />
					<Add library="/usr/local/lib/libopencv_contrib.so" />
					<Add library="/usr/local/lib/libopencv_core.so" />
					<Add library="/usr/local/lib/libopencv_features2d.so" />
					<Add library="/usr/local/lib/libopencv_flann.so" />
					<Add library="/usr/local/lib/libopencv_gpu.so" />
					<Add library="/usr/local/lib/libopencv_highgui.so" />
					<Add library="/usr/local/lib/libopencv_imgproc.so" />
					<Add library="/usr/local/lib/libopencv_legacy.so" />
					<Add library="/usr/local/lib/libopencv_ml.so" />
					<Add library="/usr/local/lib/libopencv_nonfree.so" />
					<Add library="/usr/local/lib/libopencv_objdetect.so" />
					<Add library="/usr/local/lib/libopencv_photo.so" />
					<Add library="/usr/local/lib/libopencv_stitching.so" />
					<Add library="/usr/local/lib/libopencv_ts.so" />
					<Add library="/usr/local/lib/libopencv_video.so" />
					<Add library="/usr/local/lib/libopencv_videostab.so" />
				</Linker>
			</Target>
			<Target title="OdometryTest">
				<Option output="bin/OdometryTest" prefix_auto="1" extension_auto="1" />
				<Option type="1" />
				<Option compiler="gcc" />
				<Linker>
					<Add library="opencv_highgui" />
					<Add library="opencv_core" />
					<Add library="opencv_imgproc" />
					<Add library="flycapture" />
					<Add library="opencv_calib3d" />
					<Add library="opencv_features2d" />
					<Add library="opencv_flann" />
				</Linker>
			</Target>
			<Target title="TestMotorDriver">
				<Option output="bin/TestMotorDriver" prefix_auto="1" extension_auto="1" />
				<Option type="1" />
				<Option compiler="gcc" />
				<Compiler>
					<Add option="-g" />
				</Compiler>
			</Target>
			<Target title="TestPathPlanning">
				<Option output="bin/TestPathPlanning" prefix_auto="1" extension_auto="1" />
				<Option type="1" />
				<Option compiler="gcc" />
				<Compiler>
					<Add directory="/usr/include/pcl-1.6" />
					<Add directory="/usr/include/eigen3" />
					<Add directory="/usr/include/vtk-5.8" />
				</Compiler>
				<Linker>
					<Add library="pcl_common" />
					<Add library="pcl_visualization" />
					<Add library="pcl_kdtree" />
					<Add library="vtkCommon" />
					<Add library="vtkFiltering" />
					<Add library="vtkRendering" />
					<Add library="vtkGraphics" />
					<Add directory="/usr/lib" />
				</Linker>
			</Target>
			<Target title="TestPerspTrans">
				<Option output="bin/TestPerspTrans" prefix_auto="1" extension_auto="1" />
				<Option type="1" />
				<Option compiler="gcc" />
				<Linker>
					<Add library="opencv_highgui" />
					<Add library="opencv_core" />
					<Add library="opencv_imgproc" />
					<Add library="opencv_calib3d" />
					<Add library="flycapture" />
					<Add library="opencv_features2d" />
				</Linker>
			</Target>
			<Target title="IGVC2013">
				<Option output="IGVC2013" prefix_auto="1" extension_auto="1" />
				<Option type="0" />
				<Option compiler="gcc" />
			</Target>
			<Target title="TestWaypointReader">
				<Option output="bin/TestWaypointReader" prefix_auto="1" extension_auto="1" />
				<Option type="1" />
				<Option compiler="gcc" />
			</Target>
			<Target title="testPerspectiveTransform">
				<Option output="IGVC2013" prefix_auto="1" extension_auto="1" />
				<Option type="1" />
				<Option compiler="gcc" />
				<Linker>
					<Add library="opencv_highgui" />
					<Add library="opencv_core" />
					<Add library="opencv_imgproc" />
					<Add library="opencv_calib3d" />
				</Linker>
			</Target>
			<Target title="CalibrateCamera">
				<Option output="bin/CalibrateCamera" prefix_auto="1" extension_auto="1" />
				<Option type="1" />
				<Option compiler="gcc" />
				<Linker>
					<Add library="opencv_highgui" />
					<Add library="opencv_core" />
					<Add library="opencv_imgproc" />
					<Add library="opencv_calib3d" />
					<Add library="opencv_features2d" />
				</Linker>
			</Target>
			<Target title="PerspTransformCalculator">
				<Option output="bin/PerspTransformCalculator" prefix_auto="1" extension_auto="1" />
				<Option type="1" />
				<Option compiler="gcc" />
				<Compiler>
					<Add directory="/usr/include/" />
				</Compiler>
				<Linker>
					<Add library="opencv_highgui" />
					<Add library="opencv_core" />
					<Add library="opencv_imgproc" />
					<Add library="opencv_calib3d" />
					<Add library="flycapture" />
					<Add library="opencv_features2d" />
					<Add directory="/usr/lib" />
				</Linker>
			</Target>
			<Target title="CompetitionControl">
				<Option output="bin/CompetitionControl" prefix_auto="1" extension_auto="1" />
				<Option type="1" />
				<Option compiler="gcc" />
				<Compiler>
					<Add directory="/usr/include/" />
					<Add directory="/usr/include/pcl-1.6" />
					<Add directory="/usr/include/eigen3" />
					<Add directory="/usr/include/vtk-5.8" />
					<Add directory="/usr/local/include/pcl-1.6" />
				</Compiler>
				<Linker>
					<Add library="opencv_highgui" />
					<Add library="opencv_core" />
					<Add library="opencv_imgproc" />
					<Add library="opencv_calib3d" />
					<Add library="flycapture" />
					<Add library="opencv_features2d" />
					<Add library="pcl_kdtree" />
					<Add library="pcl_common" />
					<Add library="pcl_visualization" />
					<Add library="vtkCommon" />
					<Add library="vtkFiltering" />
					<Add library="vtkRendering" />
					<Add library="vtkGraphics" />
					<Add directory="/usr/lib" />
				</Linker>
			</Target>
			<Target title="TestHeadingToWaypoint">
				<Option output="bin/TestHeadingToWaypoint" prefix_auto="1" extension_auto="1" />
				<Option type="1" />
				<Option compiler="gcc" />
			</Target>
			<Target title="moveForward">
				<Option output="bin/runStraight" prefix_auto="1" extension_auto="1" />
				<Option type="1" />
				<Option compiler="gcc" />
			</Target>
			<Target title="TestLaneFilter">
				<Option output="bin/CompetitionControl" prefix_auto="1" extension_auto="1" />
				<Option type="1" />
				<Option compiler="gcc" />
				<Compiler>
					<Add directory="/usr/include/" />
					<Add directory="/usr/include/pcl-1.6" />
					<Add directory="/usr/include/eigen3" />
					<Add directory="/usr/include/vtk-5.8" />
				</Compiler>
				<Linker>
					<Add library="opencv_highgui" />
					<Add library="opencv_core" />
					<Add library="opencv_imgproc" />
					<Add library="opencv_calib3d" />
					<Add library="flycapture" />
					<Add library="opencv_features2d" />
					<Add library="pcl_kdtree" />
					<Add library="pcl_common" />
					<Add library="pcl_visualization" />
					<Add library="vtkCommon" />
					<Add library="vtkFiltering" />
					<Add library="vtkRendering" />
					<Add library="vtkGraphics" />
					<Add directory="/usr/lib" />
				</Linker>
			</Target>
<<<<<<< HEAD
			<Target title="TestPointCloudAdder">
				<Option output="IGVC2013" prefix_auto="1" extension_auto="1" />
				<Option type="0" />
				<Option compiler="gcc" />
=======
			<Target title="TestMotors">
				<Option output="bin/TestMotors" prefix_auto="1" extension_auto="1" />
				<Option type="1" />
				<Option compiler="gcc" />
				<Option use_console_runner="0" />
>>>>>>> 69e6e6d9
			</Target>
		</Build>
		<Compiler>
			<Add option="-Wall" />
			<Add option="-fexceptions" />
			<Add directory="$(#boost).include" />
			<Add directory="src" />
			<Add directory="/usr/include" />
			<Add directory="/urs/local/include" />
		</Compiler>
		<Linker>
			<Add library="boost_system" />
			<Add library="pthread" />
			<Add library="boost_thread" />
			<Add library="usb-1.0" />
			<Add directory="$(#boost).lib" />
			<Add directory="/usr/lib/" />
		</Linker>
		<Unit filename="src/IGVC.hpp">
			<Option target="LidarObstacleAvoidance" />
			<Option target="TestCameraStabilization" />
			<Option target="TestMotorDriver" />
			<Option target="TestPathPlanning" />
			<Option target="CompetitionControl" />
			<Option target="TestHeadingToWaypoint" />
			<Option target="TestLaneFilter" />
		</Unit>
		<Unit filename="src/actuators/motors/ArduinoMotorControl/2013Arduino/ArduinoIDETest.cpp">
			<Option target="&lt;{~None~}&gt;" />
		</Unit>
		<Unit filename="src/actuators/motors/ArduinoMotorControl/2013Arduino/arduino.h">
			<Option target="&lt;{~None~}&gt;" />
		</Unit>
		<Unit filename="src/actuators/motors/ArduinoMotorControl/2013Arduino/motorPWM.cc">
			<Option target="&lt;{~None~}&gt;" />
		</Unit>
		<Unit filename="src/actuators/motors/ArduinoMotorControl/2013Arduino/motorPWM.hpp">
			<Option target="&lt;{~None~}&gt;" />
		</Unit>
		<Unit filename="src/actuators/motors/ArduinoMotorControl/2013Arduino/pinDefs.hpp">
			<Option target="&lt;{~None~}&gt;" />
		</Unit>
		<Unit filename="src/actuators/motors/ArduinoMotorControl/DecimiliaMotor_ArduinoIDE/pinDefs.h">
			<Option target="&lt;{~None~}&gt;" />
		</Unit>
		<Unit filename="src/actuators/motors/Executables/moveForward.cpp">
			<Option target="moveForward" />
		</Unit>
		<Unit filename="src/actuators/motors/MotorDriver/MotorDriver.hpp">
			<Option target="TestMotorDriver" />
			<Option target="TestJoystick" />
			<Option target="TestPathPlanning" />
			<Option target="CompetitionControl" />
			<Option target="TestLaneFilter" />
			<Option target="TestMotors" />
		</Unit>
		<Unit filename="src/actuators/motors/MotorDriver/MotorEncoderDriver2013.cpp">
			<Option target="TestMotorDriver" />
			<Option target="TestJoystick" />
			<Option target="TestPathPlanning" />
			<Option target="CompetitionControl" />
			<Option target="moveForward" />
			<Option target="TestLaneFilter" />
			<Option target="TestMotors" />
		</Unit>
		<Unit filename="src/actuators/motors/MotorDriver/MotorEncoderDriver2013.h">
			<Option target="TestMotorDriver" />
			<Option target="TestJoystick" />
			<Option target="TestPathPlanning" />
			<Option target="CompetitionControl" />
			<Option target="moveForward" />
			<Option target="TestLaneFilter" />
			<Option target="TestMotors" />
		</Unit>
		<Unit filename="src/actuators/motors/MotorDriver/TestMotorDriver.cpp">
			<Option target="TestMotorDriver" />
		</Unit>
		<Unit filename="src/actuators/motors/OSMC_driver/OSMC_driver.cpp">
			<Option target="TestOSMC_driver" />
			<Option target="LidarObstacleAvoidance" />
		</Unit>
		<Unit filename="src/actuators/motors/OSMC_driver/OSMC_driver.hpp">
			<Option target="TestOSMC_driver" />
			<Option target="TestJoystick_and_Motors" />
			<Option target="LidarObstacleAvoidance" />
		</Unit>
		<Unit filename="src/actuators/motors/OSMC_driver/OSMC_driverTest.cpp">
			<Option target="TestOSMC_driver" />
		</Unit>
		<Unit filename="src/actuators/motors/TestMotors.cpp">
			<Option target="TestMotors" />
		</Unit>
		<Unit filename="src/common/FLPriotityQueue.hpp">
			<Option target="OdometryTest" />
		</Unit>
		<Unit filename="src/common/Pose.hpp">
			<Option target="&lt;{~None~}&gt;" />
		</Unit>
		<Unit filename="src/common/Robot.cpp">
			<Option target="OdometryTest" />
			<Option target="TestLaneDetection" />
			<Option target="testPerspectiveTransform" />
			<Option target="testCV" />
			<Option target="CalibrateCamera" />
			<Option target="PerspTransformCalculator" />
			<Option target="TestPerspTrans" />
			<Option target="CompetitionControl" />
			<Option target="TestLaneFilter" />
			<Option target="TestMotors" />
		</Unit>
		<Unit filename="src/common/Robot.h">
			<Option target="OdometryTest" />
			<Option target="TestLaneDetection" />
			<Option target="testPerspectiveTransform" />
			<Option target="testCV" />
			<Option target="CalibrateCamera" />
			<Option target="PerspTransformCalculator" />
			<Option target="TestPerspTrans" />
			<Option target="CompetitionControl" />
			<Option target="TestLaneFilter" />
			<Option target="TestMotors" />
		</Unit>
		<Unit filename="src/common/utils/ImageUtils.cpp">
			<Option target="OdometryTest" />
			<Option target="TestLaneDetection" />
			<Option target="testPerspectiveTransform" />
			<Option target="testCV" />
			<Option target="CalibrateCamera" />
			<Option target="PerspTransformCalculator" />
			<Option target="TestPerspTrans" />
			<Option target="CompetitionControl" />
			<Option target="TestLaneFilter" />
		</Unit>
		<Unit filename="src/common/utils/ImageUtils.h">
			<Option target="OdometryTest" />
			<Option target="TestLaneDetection" />
			<Option target="testPerspectiveTransform" />
			<Option target="testCV" />
			<Option target="CalibrateCamera" />
			<Option target="PerspTransformCalculator" />
			<Option target="TestPerspTrans" />
			<Option target="CompetitionControl" />
			<Option target="TestLaneFilter" />
		</Unit>
		<Unit filename="src/common/utils/StringUtils.cpp">
			<Option target="TestSerial" />
			<Option target="TestGPS" />
			<Option target="TestOSMC_driver" />
			<Option target="TestData" />
			<Option target="TestLidar" />
			<Option target="TestJoystick" />
			<Option target="testCamera" />
			<Option target="Regression" />
			<Option target="testCV" />
			<Option target="TestLaneDetection" />
			<Option target="TestPositionTracking" />
			<Option target="TestIMU" />
			<Option target="TestBasicMapping" />
			<Option target="LidarObstacleAvoidance" />
			<Option target="TestCameraStabilization" />
			<Option target="OdometryTest" />
			<Option target="TestMotorDriver" />
			<Option target="TestPathPlanning" />
			<Option target="TestPerspTrans" />
			<Option target="IGVC2013" />
			<Option target="TestWaypointReader" />
			<Option target="testPerspectiveTransform" />
			<Option target="CalibrateCamera" />
			<Option target="PerspTransformCalculator" />
			<Option target="CompetitionControl" />
			<Option target="TestHeadingToWaypoint" />
			<Option target="moveForward" />
			<Option target="TestLaneFilter" />
		</Unit>
		<Unit filename="src/common/utils/StringUtils.hpp">
			<Option target="TestSerial" />
			<Option target="TestGPS" />
			<Option target="TestOSMC_driver" />
			<Option target="TestData" />
			<Option target="TestLidar" />
			<Option target="TestJoystick" />
			<Option target="testCamera" />
			<Option target="Regression" />
			<Option target="testCV" />
			<Option target="TestLaneDetection" />
			<Option target="TestPositionTracking" />
			<Option target="TestIMU" />
			<Option target="TestBasicMapping" />
			<Option target="LidarObstacleAvoidance" />
			<Option target="TestCameraStabilization" />
			<Option target="OdometryTest" />
			<Option target="TestMotorDriver" />
			<Option target="TestPathPlanning" />
			<Option target="TestPerspTrans" />
			<Option target="IGVC2013" />
			<Option target="TestWaypointReader" />
			<Option target="testPerspectiveTransform" />
			<Option target="CalibrateCamera" />
			<Option target="PerspTransformCalculator" />
			<Option target="CompetitionControl" />
			<Option target="TestHeadingToWaypoint" />
			<Option target="moveForward" />
			<Option target="TestLaneFilter" />
		</Unit>
		<Unit filename="src/competitionControl/CompetitionController.cpp">
			<Option target="CompetitionControl" />
			<Option target="TestLaneFilter" />
		</Unit>
		<Unit filename="src/competitionControl/CompetitionController.h">
			<Option target="CompetitionControl" />
			<Option target="TestLaneFilter" />
		</Unit>
		<Unit filename="src/competitionControl/TestCompetitionController.cpp">
			<Option target="CompetitionControl" />
		</Unit>
		<Unit filename="src/competitionControl/TestWaypointReader.cpp">
			<Option target="TestWaypointReader" />
		</Unit>
		<Unit filename="src/competitionControl/WaypointReader.cpp">
			<Option target="TestWaypointReader" />
			<Option target="CompetitionControl" />
			<Option target="TestLaneFilter" />
		</Unit>
		<Unit filename="src/competitionControl/WaypointReader.h">
			<Option target="TestWaypointReader" />
			<Option target="CompetitionControl" />
			<Option target="TestLaneFilter" />
		</Unit>
		<Unit filename="src/events/Delegate.hpp">
			<Option target="TestGPS" />
		</Unit>
		<Unit filename="src/events/Event.hpp">
			<Option target="TestGPS" />
			<Option target="TestBasicMapping" />
		</Unit>
		<Unit filename="src/executables/LidarObstacleAvoidance/main.cpp">
			<Option target="LidarObstacleAvoidance" />
		</Unit>
		<Unit filename="src/mapping/Map.cpp">
			<Option target="&lt;{~None~}&gt;" />
		</Unit>
		<Unit filename="src/mapping/Map.h">
			<Option target="&lt;{~None~}&gt;" />
		</Unit>
		<Unit filename="src/mapping/MapPoint.hpp">
			<Option target="&lt;{~None~}&gt;" />
		</Unit>
		<Unit filename="src/mapping/PointCloudAdder.h">
			<Option target="TestPointCloudAdder" />
		</Unit>
		<Unit filename="src/mapping/TestBasicMapping.cpp">
			<Option target="TestBasicMapping" />
		</Unit>
		<Unit filename="src/pathplanning/GraphSearch.hpp">
			<Option target="TestPathPlanning" />
		</Unit>
		<Unit filename="src/pathplanning/SearchProblem.hpp">
			<Option target="TestPathPlanning" />
		</Unit>
		<Unit filename="src/pathplanning/main.cpp">
			<Option target="TestPathPlanning" />
		</Unit>
		<Unit filename="src/pose_tracking/PoseTracker.cpp">
			<Option target="TestPositionTracking" />
			<Option target="TestBasicMapping" />
		</Unit>
		<Unit filename="src/pose_tracking/PoseTracker.h">
			<Option target="TestPositionTracking" />
			<Option target="TestBasicMapping" />
		</Unit>
		<Unit filename="src/pose_tracking/TestPositionTracking.cpp">
			<Option target="TestPositionTracking" />
		</Unit>
		<Unit filename="src/sensors/DataStructures/DataArray.hpp">
			<Option target="TestData" />
			<Option target="Regression" />
		</Unit>
		<Unit filename="src/sensors/DataStructures/DataPoint.hpp">
			<Option target="TestData" />
			<Option target="Regression" />
		</Unit>
		<Unit filename="src/sensors/DataStructures/GPSAccuracy.hpp">
			<Option target="TestData" />
			<Option target="Regression" />
			<Option target="CompetitionControl" />
		</Unit>
		<Unit filename="src/sensors/DataStructures/GPSData.cpp">
			<Option target="TestData" />
			<Option target="Regression" />
			<Option target="TestGPS" />
			<Option target="TestPositionTracking" />
			<Option target="TestBasicMapping" />
			<Option target="CompetitionControl" />
		</Unit>
		<Unit filename="src/sensors/DataStructures/GPSData.h">
			<Option target="TestData" />
			<Option target="Regression" />
			<Option target="TestGPS" />
			<Option target="TestPositionTracking" />
			<Option target="TestBasicMapping" />
			<Option target="CompetitionControl" />
		</Unit>
		<Unit filename="src/sensors/DataStructures/IMUData.hpp">
			<Option target="TestData" />
			<Option target="Regression" />
			<Option target="TestPositionTracking" />
			<Option target="TestIMU" />
			<Option target="TestBasicMapping" />
			<Option target="OdometryTest" />
			<Option target="CompetitionControl" />
		</Unit>
		<Unit filename="src/sensors/DataStructures/ImageData.hpp">
			<Option target="TestData" />
			<Option target="OdometryTest" />
			<Option target="TestSerial" />
			<Option target="testCV" />
			<Option target="PerspTransformCalculator" />
			<Option target="TestPerspTrans" />
		</Unit>
		<Unit filename="src/sensors/DataStructures/SensorData.cpp">
			<Option target="TestData" />
			<Option target="Regression" />
			<Option target="TestGPS" />
			<Option target="TestPositionTracking" />
			<Option target="TestIMU" />
			<Option target="TestBasicMapping" />
			<Option target="OdometryTest" />
			<Option target="TestSerial" />
			<Option target="testCV" />
			<Option target="PerspTransformCalculator" />
			<Option target="TestPerspTrans" />
			<Option target="CompetitionControl" />
			<Option target="TestLaneFilter" />
		</Unit>
		<Unit filename="src/sensors/DataStructures/SensorData.h">
			<Option target="TestData" />
			<Option target="Regression" />
			<Option target="TestGPS" />
			<Option target="TestPositionTracking" />
			<Option target="TestIMU" />
			<Option target="TestBasicMapping" />
			<Option target="OdometryTest" />
			<Option target="PerspTransformCalculator" />
			<Option target="TestPerspTrans" />
			<Option target="CompetitionControl" />
			<Option target="TestLaneFilter" />
		</Unit>
		<Unit filename="src/sensors/DataStructures/StereoImageData.hpp">
			<Option target="OdometryTest" />
			<Option target="TestSerial" />
			<Option target="testCV" />
			<Option target="PerspTransformCalculator" />
			<Option target="TestPerspTrans" />
			<Option target="TestLaneFilter" />
		</Unit>
		<Unit filename="src/sensors/DataStructures/VisOdomData.hpp">
			<Option target="OdometryTest" />
		</Unit>
		<Unit filename="src/sensors/GPS/GPS.hpp">
			<Option target="TestGPS" />
			<Option target="TestPositionTracking" />
			<Option target="TestBasicMapping" />
			<Option target="CompetitionControl" />
		</Unit>
		<Unit filename="src/sensors/GPS/HemisphereA100GPS.cpp">
			<Option target="TestGPS" />
			<Option target="TestPositionTracking" />
			<Option target="TestBasicMapping" />
			<Option target="CompetitionControl" />
		</Unit>
		<Unit filename="src/sensors/GPS/HemisphereA100GPS.h">
			<Option target="TestGPS" />
			<Option target="TestPositionTracking" />
			<Option target="TestBasicMapping" />
			<Option target="CompetitionControl" />
		</Unit>
		<Unit filename="src/sensors/GPS/TestGPS.cpp">
			<Option target="TestGPS" />
		</Unit>
		<Unit filename="src/sensors/GPS/nmea.cpp">
			<Option target="TestGPS" />
			<Option target="TestPositionTracking" />
			<Option target="TestBasicMapping" />
			<Option target="CompetitionControl" />
		</Unit>
		<Unit filename="src/sensors/GPS/nmea.hpp">
			<Option target="TestGPS" />
			<Option target="TestPositionTracking" />
			<Option target="TestBasicMapping" />
			<Option target="CompetitionControl" />
		</Unit>
		<Unit filename="src/sensors/IMU/IMU.h">
			<Option target="TestData" />
			<Option target="TestPositionTracking" />
			<Option target="CompetitionControl" />
		</Unit>
		<Unit filename="src/sensors/RobotPosition.cpp">
			<Option target="TestData" />
			<Option target="Regression" />
			<Option target="CompetitionControl" />
		</Unit>
		<Unit filename="src/sensors/RobotPosition.h">
			<Option target="TestData" />
			<Option target="Regression" />
			<Option target="CompetitionControl" />
		</Unit>
		<Unit filename="src/sensors/Sensor.cpp">
			<Option target="&lt;{~None~}&gt;" />
		</Unit>
		<Unit filename="src/sensors/ardupilot/Ardupilot.cpp">
			<Option target="TestIMU" />
			<Option target="TestPositionTracking" />
			<Option target="TestBasicMapping" />
			<Option target="TestCameraStabilization" />
			<Option target="CompetitionControl" />
			<Option target="TestHeadingToWaypoint" />
		</Unit>
		<Unit filename="src/sensors/ardupilot/Ardupilot.hpp">
			<Option target="TestIMU" />
			<Option target="TestPositionTracking" />
			<Option target="TestBasicMapping" />
			<Option target="TestCameraStabilization" />
			<Option target="CompetitionControl" />
			<Option target="TestHeadingToWaypoint" />
		</Unit>
		<Unit filename="src/sensors/ardupilot/TestIMU.cpp">
			<Option target="TestIMU" />
		</Unit>
		<Unit filename="src/sensors/camera2D/laneDetection/CameraListener.hpp">
			<Option target="TestPerspTrans" />
		</Unit>
		<Unit filename="src/sensors/camera2D/laneDetection/LaneMapper.hpp">
			<Option target="&lt;{~None~}&gt;" />
		</Unit>
		<Unit filename="src/sensors/camera2D/laneDetection/LidarBasedObstacleHider.hpp">
			<Option target="TestPerspTrans" />
			<Option target="testCV" />
		</Unit>
		<Unit filename="src/sensors/camera2D/laneDetection/TestLaneFilter.cpp">
			<Option target="TestLaneFilter" />
		</Unit>
		<Unit filename="src/sensors/camera2D/laneDetection/finalLaneDetection.cpp">
			<Option target="TestPerspTrans" />
		</Unit>
		<Unit filename="src/sensors/camera2D/laneDetection/finalLaneDetection.h">
			<Option target="TestPerspTrans" />
		</Unit>
		<Unit filename="src/sensors/camera2D/laneDetection/secondAttempt.cpp">
			<Option target="&lt;{~None~}&gt;" />
		</Unit>
		<Unit filename="src/sensors/camera2D/laneDetection/testLaneDetection.cpp">
			<Option target="TestLaneDetection" />
		</Unit>
		<Unit filename="src/sensors/camera2D/perspectiveTransform/PerspTransformCalculator.cpp">
			<Option target="PerspTransformCalculator" />
		</Unit>
		<Unit filename="src/sensors/camera2D/perspectiveTransform/PerspectiveTransformer.hpp">
			<Option target="TestPerspTrans" />
			<Option target="testCV" />
		</Unit>
		<Unit filename="src/sensors/camera2D/perspectiveTransform/main.cpp">
			<Option target="TestPerspTrans" />
		</Unit>
		<Unit filename="src/sensors/camera2D/stabilization/RollStabilizer.cpp">
			<Option target="TestCameraStabilization" />
		</Unit>
		<Unit filename="src/sensors/camera2D/stabilization/RollStabilizer.h">
			<Option target="TestCameraStabilization" />
		</Unit>
		<Unit filename="src/sensors/camera2D/stabilization/TestCameraStabilization.cpp">
			<Option target="TestCameraStabilization" />
		</Unit>
		<Unit filename="src/sensors/camera3D/Bumblebee2.cpp">
			<Option target="testCV" />
			<Option target="PerspTransformCalculator" />
			<Option target="TestPerspTrans" />
			<Option target="CompetitionControl" />
			<Option target="OdometryTest" />
			<Option target="TestLaneFilter" />
		</Unit>
		<Unit filename="src/sensors/camera3D/Bumblebee2.h">
			<Option target="testCV" />
			<Option target="PerspTransformCalculator" />
			<Option target="TestPerspTrans" />
			<Option target="CompetitionControl" />
			<Option target="OdometryTest" />
			<Option target="TestLaneFilter" />
		</Unit>
		<Unit filename="src/sensors/camera3D/CameraInfo.cpp">
			<Option target="OdometryTest" />
			<Option target="TestLaneDetection" />
			<Option target="testPerspectiveTransform" />
			<Option target="testCV" />
			<Option target="CalibrateCamera" />
			<Option target="PerspTransformCalculator" />
			<Option target="TestPerspTrans" />
			<Option target="CompetitionControl" />
			<Option target="TestLaneFilter" />
		</Unit>
		<Unit filename="src/sensors/camera3D/CameraInfo.h">
			<Option target="OdometryTest" />
			<Option target="TestLaneDetection" />
			<Option target="testPerspectiveTransform" />
			<Option target="testCV" />
			<Option target="CalibrateCamera" />
			<Option target="PerspTransformCalculator" />
			<Option target="TestPerspTrans" />
			<Option target="CompetitionControl" />
			<Option target="TestLaneFilter" />
		</Unit>
		<Unit filename="src/sensors/camera3D/CameraTest.cpp">
			<Option target="testCamera" />
		</Unit>
		<Unit filename="src/sensors/camera3D/OpenCVDisplay.cpp">
			<Option target="testCV" />
		</Unit>
		<Unit filename="src/sensors/camera3D/OpenCVDisplay.h">
			<Option target="testCV" />
		</Unit>
		<Unit filename="src/sensors/camera3D/StereoImageRepeater.cpp">
			<Option target="TestPerspTrans" />
		</Unit>
		<Unit filename="src/sensors/camera3D/StereoImageRepeater.h">
			<Option target="TestPerspTrans" />
		</Unit>
		<Unit filename="src/sensors/camera3D/StereoPlayback.cpp">
			<Option target="testCV" />
			<Option target="TestLaneFilter" />
			<Option target="CompetitionControl" />
		</Unit>
		<Unit filename="src/sensors/camera3D/StereoPlayback.h">
			<Option target="testCV" />
			<Option target="TestLaneFilter" />
			<Option target="CompetitionControl" />
		</Unit>
		<Unit filename="src/sensors/camera3D/StereoSource.hpp">
			<Option target="testCV" />
			<Option target="PerspTransformCalculator" />
			<Option target="TestPerspTrans" />
			<Option target="CompetitionControl" />
			<Option target="TestLaneFilter" />
		</Unit>
		<Unit filename="src/sensors/camera3D/StereoVidMaker.cpp">
			<Option target="testCV" />
		</Unit>
		<Unit filename="src/sensors/camera3D/StereoVidMaker.h">
			<Option target="testCV" />
		</Unit>
		<Unit filename="src/sensors/camera3D/TriclopsTest.cpp">
			<Option target="testCamera" />
		</Unit>
		<Unit filename="src/sensors/camera3D/calib/calibrate.cpp">
			<Option target="&lt;{~None~}&gt;" />
		</Unit>
		<Unit filename="src/sensors/camera3D/calib/loadCalib.cpp">
			<Option target="CalibrateCamera" />
		</Unit>
		<Unit filename="src/sensors/camera3D/opencvTest.cpp">
			<Option target="testCV" />
		</Unit>
		<Unit filename="src/sensors/camera3D/utilsTest.cpp">
			<Option target="&lt;{~None~}&gt;" />
		</Unit>
		<Unit filename="src/sensors/encoders/pcdriver_signed/quadCoderDriver_signed.cc">
			<Option target="&lt;{~None~}&gt;" />
		</Unit>
		<Unit filename="src/sensors/encoders/pcdriver_signed/quadCoderDriver_signed.hpp">
			<Option target="&lt;{~None~}&gt;" />
		</Unit>
		<Unit filename="src/sensors/encoders/pcdriver_signed/test.cc">
			<Option target="&lt;{~None~}&gt;" />
		</Unit>
		<Unit filename="src/sensors/joystick/Joystick.cpp">
			<Option target="TestJoystick" />
		</Unit>
		<Unit filename="src/sensors/joystick/Joystick.h">
			<Option target="TestJoystick" />
		</Unit>
		<Unit filename="src/sensors/joystick/testJoystick.cpp">
			<Option target="TestJoystick" />
		</Unit>
		<Unit filename="src/sensors/lidar/Lidar.h">
			<Option target="TestLidar" />
			<Option target="TestBasicMapping" />
			<Option target="LidarObstacleAvoidance" />
			<Option target="TestPerspTrans" />
			<Option target="CompetitionControl" />
		</Unit>
		<Unit filename="src/sensors/lidar/NAV200.cpp">
			<Option target="TestLidar" />
			<Option target="TestBasicMapping" />
			<Option target="LidarObstacleAvoidance" />
			<Option target="TestPerspTrans" />
			<Option target="CompetitionControl" />
		</Unit>
		<Unit filename="src/sensors/lidar/NAV200.h">
			<Option target="TestLidar" />
			<Option target="TestBasicMapping" />
			<Option target="LidarObstacleAvoidance" />
			<Option target="TestPerspTrans" />
			<Option target="CompetitionControl" />
		</Unit>
		<Unit filename="src/sensors/lidar/TestLidar.cpp">
			<Option target="TestLidar" />
		</Unit>
		<Unit filename="src/sensors/main.cpp">
			<Option target="TestData" />
		</Unit>
		<Unit filename="src/sensors/sensor.h">
			<Option target="&lt;{~None~}&gt;" />
		</Unit>
		<Unit filename="src/sensors/timing.h">
			<Option target="TestData" />
			<Option target="TestPositionTracking" />
			<Option target="TestBasicMapping" />
		</Unit>
		<Unit filename="src/serial/ASIOSerialPort.cpp">
			<Option target="TestSerial" />
			<Option target="TestGPS" />
			<Option target="TestOSMC_driver" />
			<Option target="TestLidar" />
			<Option target="TestJoystick_and_Motors" />
			<Option target="TestJoystick" />
			<Option target="TestPositionTracking" />
			<Option target="TestIMU" />
			<Option target="TestBasicMapping" />
			<Option target="LidarObstacleAvoidance" />
			<Option target="TestCameraStabilization" />
			<Option target="TestMotorDriver" />
			<Option target="TestPathPlanning" />
			<Option target="CompetitionControl" />
			<Option target="moveForward" />
			<Option target="TestLaneFilter" />
			<Option target="TestMotors" />
		</Unit>
		<Unit filename="src/serial/ASIOSerialPort.h">
			<Option target="TestSerial" />
			<Option target="TestGPS" />
			<Option target="TestOSMC_driver" />
			<Option target="TestLidar" />
			<Option target="TestJoystick_and_Motors" />
			<Option target="TestJoystick" />
			<Option target="TestPositionTracking" />
			<Option target="TestIMU" />
			<Option target="TestBasicMapping" />
			<Option target="LidarObstacleAvoidance" />
			<Option target="TestCameraStabilization" />
			<Option target="TestMotorDriver" />
			<Option target="TestPathPlanning" />
			<Option target="CompetitionControl" />
			<Option target="moveForward" />
			<Option target="TestLaneFilter" />
			<Option target="TestMotors" />
		</Unit>
		<Unit filename="src/serial/SerialPortTest.cpp">
			<Option target="TestSerial" />
		</Unit>
		<Unit filename="src/vision/ColorRange.cpp">
			<Option target="OdometryTest" />
		</Unit>
		<Unit filename="src/vision/ColorRange.h">
			<Option target="OdometryTest" />
		</Unit>
		<Unit filename="src/vision/GrassOdometer.cpp">
			<Option target="OdometryTest" />
		</Unit>
		<Unit filename="src/vision/GrassOdometer.h">
			<Option target="OdometryTest" />
		</Unit>
		<Unit filename="src/vision/ImageHolder.cpp">
			<Option target="OdometryTest" />
		</Unit>
		<Unit filename="src/vision/ImageHolder.h">
			<Option target="OdometryTest" />
		</Unit>
		<Unit filename="src/vision/VisualOdometry.cpp">
			<Option target="OdometryTest" />
		</Unit>
		<Unit filename="src/vision/colorRangeFinder.cpp">
			<Option target="OdometryTest" />
		</Unit>
		<Unit filename="src/vision/colorRangeFinder.h">
			<Option target="OdometryTest" />
		</Unit>
		<Unit filename="src/vision/testImageUtils.cpp">
			<Option target="testPerspectiveTransform" />
		</Unit>
		<Unit filename="test/sensors/RobotPositionTest.cpp">
			<Option target="Regression" />
		</Unit>
		<Extensions>
			<code_completion />
			<envvars />
			<debugger />
			<lib_finder disable_auto="1" />
		</Extensions>
	</Project>
</CodeBlocks_project_file><|MERGE_RESOLUTION|>--- conflicted
+++ resolved
@@ -315,18 +315,16 @@
 					<Add directory="/usr/lib" />
 				</Linker>
 			</Target>
-<<<<<<< HEAD
 			<Target title="TestPointCloudAdder">
 				<Option output="IGVC2013" prefix_auto="1" extension_auto="1" />
 				<Option type="0" />
 				<Option compiler="gcc" />
-=======
+			</Target>
 			<Target title="TestMotors">
 				<Option output="bin/TestMotors" prefix_auto="1" extension_auto="1" />
 				<Option type="1" />
 				<Option compiler="gcc" />
 				<Option use_console_runner="0" />
->>>>>>> 69e6e6d9
 			</Target>
 		</Build>
 		<Compiler>

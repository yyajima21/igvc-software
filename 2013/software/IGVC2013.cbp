--- conflicted
+++ resolved
@@ -224,18 +224,19 @@
 				<Option type="0" />
 				<Option compiler="gcc" />
 			</Target>
-<<<<<<< HEAD
 			<Target title="TestWaypointReader">
 				<Option output="bin/TestWaypointReader" prefix_auto="1" extension_auto="1" />
-=======
+				<Option type="1" />
+				<Option compiler="gcc" />
+			</Target>
 			<Target title="testPerspectiveTransform">
 				<Option output="IGVC2013" prefix_auto="1" extension_auto="1" />
->>>>>>> d8562c2f
 				<Option type="1" />
 				<Option compiler="gcc" />
 			</Target>
 		</Build>
 		<Compiler>
+			<Add option="-Wall" />
 			<Add option="-fexceptions" />
 			<Add directory="$(#boost).include" />
 			<Add directory="src" />

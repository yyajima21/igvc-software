--- conflicted
+++ resolved
@@ -5,7 +5,6 @@
 		<Option title="IGVC 2013" />
 		<Option pch_mode="2" />
 		<Option compiler="gcc" />
-		<Option virtualFolders="src/sensors/GPS/;" />
 		<Build>
 			<Target title="TestSerial">
 				<Option output="bin/TestSerial" prefix_auto="1" extension_auto="1" />
@@ -67,11 +66,6 @@
 			</Target>
 			<Target title="TestIMU">
 				<Option output="bin/TestIMU" prefix_auto="1" extension_auto="1" />
-				<Option type="1" />
-				<Option compiler="gcc" />
-			</Target>
-			<Target title="BasicGPSWaypoints">
-				<Option output="bin/BasicGPSWaypoints" prefix_auto="1" extension_auto="1" />
 				<Option type="1" />
 				<Option compiler="gcc" />
 			</Target>
@@ -91,9 +85,6 @@
 			<Add directory="$(#boost).lib" />
 			<Add directory="/usr/lib/" />
 		</Linker>
-		<Unit filename="executables/BasicGPSWaypoints/main.cpp">
-			<Option target="BasicGPSWaypoints" />
-		</Unit>
 		<Unit filename="src/IGVC.hpp">
 			<Option target="&lt;{~None~}&gt;" />
 		</Unit>
@@ -118,14 +109,12 @@
 		<Unit filename="src/actuators/motors/OSMC_driver/OSMC_driver.cpp">
 			<Option target="TestMotors" />
 			<Option target="TestJoystick" />
-			<Option target="BasicGPSWaypoints" />
 		</Unit>
 		<Unit filename="src/actuators/motors/OSMC_driver/OSMC_driver.hpp">
 			<Option target="TestMotors" />
 			<Option target="TestJoystick_and_Motors" />
 			<Option target="TestJoystick" />
 			<Option target="JoystickMB" />
-			<Option target="BasicGPSWaypoints" />
 		</Unit>
 		<Unit filename="src/actuators/motors/OSMC_driver/OSMC_driverTest.cpp">
 			<Option target="TestMotors" />
@@ -159,62 +148,43 @@
 		</Unit>
 		<Unit filename="src/sensors/DataStructures/GPSAccuracy.hpp">
 			<Option target="TestData" />
+		</Unit>
+		<Unit filename="src/sensors/DataStructures/GPSData.cpp">
+			<Option target="TestData" />
+		</Unit>
+		<Unit filename="src/sensors/DataStructures/GPSData.h">
+			<Option target="TestData" />
 			<Option target="Regression" />
-			<Option target="BasicGPSWaypoints" />
-		</Unit>
-		<Unit filename="src/sensors/DataStructures/GPSData.cpp">
-			<Option virtualFolder="src/sensors/GPS/" />
-			<Option target="TestData" />
-<<<<<<< HEAD
-=======
+			<Option target="TestGPS" />
+		</Unit>
+		<Unit filename="src/sensors/DataStructures/IMUData.hpp">
+			<Option target="TestData" />
+		</Unit>
+		<Unit filename="src/sensors/DataStructures/SensorData.cpp">
+			<Option target="TestData" />
+		</Unit>
+		<Unit filename="src/sensors/DataStructures/SensorData.h">
+			<Option target="TestData" />
 			<Option target="Regression" />
 			<Option target="TestGPS" />
-			<Option target="BasicGPSWaypoints" />
->>>>>>> a18060cf
-		</Unit>
-		<Unit filename="src/sensors/DataStructures/GPSData.h">
-			<Option target="TestData" />
-			<Option target="Regression" />
-			<Option target="TestGPS" />
-			<Option target="BasicGPSWaypoints" />
-		</Unit>
-		<Unit filename="src/sensors/DataStructures/IMUData.hpp">
-			<Option target="TestData" />
-		</Unit>
-		<Unit filename="src/sensors/DataStructures/SensorData.cpp">
-			<Option target="TestData" />
-			<Option target="Regression" />
-			<Option target="TestGPS" />
-			<Option target="BasicGPSWaypoints" />
-		</Unit>
-		<Unit filename="src/sensors/DataStructures/SensorData.h">
-			<Option target="TestData" />
-			<Option target="Regression" />
-			<Option target="TestGPS" />
-			<Option target="BasicGPSWaypoints" />
 		</Unit>
 		<Unit filename="src/sensors/GPS/GPS.hpp">
 			<Option target="TestGPS" />
-			<Option target="BasicGPSWaypoints" />
 		</Unit>
 		<Unit filename="src/sensors/GPS/HemisphereA100GPS.cpp">
 			<Option target="TestGPS" />
-			<Option target="BasicGPSWaypoints" />
 		</Unit>
 		<Unit filename="src/sensors/GPS/HemisphereA100GPS.h">
 			<Option target="TestGPS" />
-			<Option target="BasicGPSWaypoints" />
 		</Unit>
 		<Unit filename="src/sensors/GPS/TestGPS.cpp">
 			<Option target="TestGPS" />
 		</Unit>
 		<Unit filename="src/sensors/GPS/nmea.cpp">
 			<Option target="TestGPS" />
-			<Option target="BasicGPSWaypoints" />
 		</Unit>
 		<Unit filename="src/sensors/GPS/nmea.hpp">
 			<Option target="TestGPS" />
-			<Option target="BasicGPSWaypoints" />
 		</Unit>
 		<Unit filename="src/sensors/RobotPosition.cpp">
 			<Option target="TestData" />
@@ -297,11 +267,7 @@
 			<Option target="TestJoystick_and_Motors" />
 			<Option target="TestJoystick" />
 			<Option target="JoystickMB" />
-<<<<<<< HEAD
-			<Option target="BasicGPSWaypoints" />
-=======
-			<Option target="TestIMU" />
->>>>>>> 07f25ce611445dd107d6a6fbb4956c9e37052997
+			<Option target="TestIMU" />
 		</Unit>
 		<Unit filename="src/serial/ASIOSerialPort.h">
 			<Option target="TestSerial" />
@@ -312,11 +278,7 @@
 			<Option target="TestJoystick_and_Motors" />
 			<Option target="TestJoystick" />
 			<Option target="JoystickMB" />
-<<<<<<< HEAD
-			<Option target="BasicGPSWaypoints" />
-=======
-			<Option target="TestIMU" />
->>>>>>> 07f25ce611445dd107d6a6fbb4956c9e37052997
+			<Option target="TestIMU" />
 		</Unit>
 		<Unit filename="src/serial/SerialPortTest.cpp">
 			<Option target="TestSerial" />

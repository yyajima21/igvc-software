--- conflicted
+++ resolved
@@ -103,19 +103,11 @@
 			<Option target="&lt;{~None~}&gt;" />
 		</Unit>
 		<Unit filename="src/sensors/DataStructures/DataArray.cpp">
-<<<<<<< HEAD
 			<Option target="TestData" />
 		</Unit>
 		<Unit filename="src/sensors/DataStructures/DataArray.h">
 			<Option target="TestData" />
 		</Unit>
-=======
-			<Option target="TestData" />
-		</Unit>
-		<Unit filename="src/sensors/DataStructures/DataArray.h">
-			<Option target="TestData" />
-		</Unit>
->>>>>>> 8a0a9b45
 		<Unit filename="src/sensors/DataStructures/DataPoint.hpp">
 			<Option target="TestData" />
 		</Unit>
@@ -149,8 +141,6 @@
 		<Unit filename="src/sensors/GPS/nmea.hpp">
 			<Option target="TestGPS" />
 		</Unit>
-<<<<<<< HEAD
-=======
 		<Unit filename="src/sensors/RobotPosition.cpp">
 			<Option target="TestData" />
 		</Unit>
@@ -160,7 +150,6 @@
 		<Unit filename="src/sensors/Sensor.cpp">
 			<Option target="&lt;{~None~}&gt;" />
 		</Unit>
->>>>>>> 8a0a9b45
 		<Unit filename="src/sensors/camera3D/TriclopsTest.cpp">
 			<Option target="&lt;{~None~}&gt;" />
 		</Unit>

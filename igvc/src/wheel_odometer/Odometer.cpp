#include "Odometer.h"
#include <igvc_msgs/velocity_pair.h>
#include <math.h>
#include <nav_msgs/Odometry.h>
<<<<<<< HEAD
#include <math.h>
#include <igvc_msgs/velocity_pair.h>
#include "Odometer.h"

=======
#include <ros/ros.h>
#include <tf/transform_broadcaster.h>
>>>>>>> 62ba174b

/**
 * Coneverts wheel velocities to odometry message using trigonometry for calculations
 * In the ros coordinate convention x is forward, y is leftward, and z is upward relative to the robot
 * The position is published in an absolute reference frame relative to the initial position
 * The velocities (twist) is in a reference frame relative to the robot
*/
<<<<<<< HEAD
void Odometer::enc_callback(const igvc_msgs::velocity_pair& msg) {
    float leftVelocity = msg.left_velocity;
    float rightVelocity = msg.right_velocity;
    float deltaT = msg.duration;

    float angularVelocity = (rightVelocity - leftVelocity) / WHEEL_SEPARATION;
    float deltaTheta = angularVelocity * deltaT;
    float velocity = (rightVelocity + leftVelocity) / 2;

    geometry_msgs::Vector3 linearVelocities;
    linearVelocities.z = 0;

    if (abs(rightVelocity - leftVelocity) > 1e-4) {  // 1e-4 is the point where less of a difference is straight
        linearVelocities.y = velocity * sin(deltaTheta);
        linearVelocities.x = velocity * cos(deltaTheta);
    } else {
        // limit where turn radius is infinite (ie. straight line)
        linearVelocities.y = 0;
        linearVelocities.x = velocity;
    }

    // set angular velocities - assuming 2D operation
    geometry_msgs::Vector3 angularVelocities;
    angularVelocities.x = 0.0;
    angularVelocities.y = 0.0;
    angularVelocities.z = angularVelocity;

    nav_msgs::Odometry odom;
    odom.twist.twist.linear = linearVelocities;
    odom.twist.twist.angular = angularVelocities;

    // update global positions
    // note x and y velocities are local reference frame - convert to global then increment poition
    float dx = linearVelocities.x * deltaT;
    float dy = linearVelocities.y * deltaT;
    x += dx * cos(yaw) - dy * sin(yaw);
    y += dx * sin(yaw) + dy * cos(yaw);
    yaw += deltaTheta;

    // enter message info for global position
    odom.pose.pose.position.x = x;
    odom.pose.pose.position.y = y;
    odom.pose.pose.orientation = tf::createQuaternionMsgFromYaw(yaw);


    // Row-major representation of the 6x6 covariance matrix
    // The orientation parameters use a fixed-axis representation.
    // In order, the parameters are:
    // (x, y, z, rotation about X axis, rotation about Y axis, rotation about Z axis)
    odom.twist.covariance = {
            0.02, 1e-4, 1e-4, 1e-4, 1e-4, 1e-4,
            1e-4, 0.25, 1e-4, 1e-4, 1e-4, 1e-4,
            1e-4, 1e-4,  1e6, 1e-4, 1e-4, 1e-4,
            1e-4, 1e-4, 1e-4,  1e6, 1e-4, 1e-4,
            1e-4, 1e-4, 1e-4, 1e-4,  1e6, 1e-4,
            1e-4, 1e-4, 1e-4, 1e-4, 1e-4, 0.62
    };
    // the position covariance takes same form as twist covariance above
    // this grows without bounds as error accumulates - disregard exact reading with high variance
    odom.pose.covariance = {
             1e6, 1e-6, 1e-6, 1e-6, 1e-6, 1e-6,
            1e-6,  1e6, 1e-6, 1e-6, 1e-6, 1e-6,
            1e-6, 1e-6,  1e6, 1e-6, 1e-6, 1e-6,
            1e-6, 1e-6, 1e-6,  1e6, 1e-6, 1e-6,
            1e-6, 1e-6, 1e-6, 1e-6,  1e6, 1e-6,
            1e-6, 1e-6, 1e-6, 1e-6, 1e-6,  1e6
    };


    // setting sequence of message
    odom.header.seq = seq++;

    // setting reference frames
    odom.header.frame_id = "wheel_odom";
    odom.child_frame_id = "base_link";

    // set time then publish
    odom.header.stamp = ros::Time::now();
    pub.publish(odom);
=======
void Odometer::enc_callback(const igvc_msgs::velocity_pair& msg)
{
  float leftVelocity = msg.left_velocity;
  float rightVelocity = msg.right_velocity;
  float deltaT = msg.duration;

  float angularVelocity = (rightVelocity - leftVelocity) / WHEEL_SEPARATION;
  float deltaTheta = angularVelocity * deltaT;
  float velocity = (rightVelocity + leftVelocity) / 2;

  geometry_msgs::Vector3 linearVelocities;
  linearVelocities.z = 0;

  if (abs(rightVelocity - leftVelocity) > 1e-4)
  {  // 1e-4 is the point where less of a difference is straight
    linearVelocities.y = velocity * sin(deltaTheta);
    linearVelocities.x = velocity * cos(deltaTheta);
  }
  else
  {
    // limit where turn radius is infinite (ie. straight line)
    linearVelocities.y = 0;
    linearVelocities.x = velocity;
  }

  // set angular velocities - assuming 2D operation
  geometry_msgs::Vector3 angularVelocities;
  angularVelocities.x = 0.0;
  angularVelocities.y = 0.0;
  angularVelocities.z = angularVelocity;

  nav_msgs::Odometry odom;
  odom.twist.twist.linear = linearVelocities;
  odom.twist.twist.angular = angularVelocities;

  // update global positions
  // note x and y velocities are local reference frame - convert to global then increment poition
  float dx = linearVelocities.x * deltaT;
  float dy = linearVelocities.y * deltaT;
  x += dx * cos(yaw) - dy * sin(yaw);
  y += dx * sin(yaw) + dy * cos(yaw);
  yaw += deltaTheta;

  // enter message info for global position
  odom.pose.pose.position.x = x;
  odom.pose.pose.position.y = y;
  odom.pose.pose.orientation = tf::createQuaternionMsgFromYaw(yaw);

  // Row-major representation of the 6x6 covariance matrix
  // The orientation parameters use a fixed-axis representation.
  // In order, the parameters are:
  // (x, y, z, rotation about X axis, rotation about Y axis, rotation about Z axis)
  odom.twist.covariance = { 0.02, 1e-4, 1e-4, 1e-4, 1e-4, 1e-4, 1e-4, 0.25, 1e-4, 1e-4, 1e-4, 1e-4,
                            1e-4, 1e-4, 1e6,  1e-4, 1e-4, 1e-4, 1e-4, 1e-4, 1e-4, 1e6,  1e-4, 1e-4,
                            1e-4, 1e-4, 1e-4, 1e-4, 1e6,  1e-4, 1e-4, 1e-4, 1e-4, 1e-4, 1e-4, 0.62 };
  // the position covariance takes same form as twist covariance above
  // this grows without bounds as error accumulates - disregard exact reading with high variance
  odom.pose.covariance = { 1e6,  1e-6, 1e-6, 1e-6, 1e-6, 1e-6, 1e-6, 1e6,  1e-6, 1e-6, 1e-6, 1e-6,
                           1e-6, 1e-6, 1e6,  1e-6, 1e-6, 1e-6, 1e-6, 1e-6, 1e-6, 1e6,  1e-6, 1e-6,
                           1e-6, 1e-6, 1e-6, 1e-6, 1e6,  1e-6, 1e-6, 1e-6, 1e-6, 1e-6, 1e-6, 1e6 };

  // setting sequence of message
  odom.header.seq = seq++;

  // setting reference frames
  odom.header.frame_id = "wheel_odom";
  odom.child_frame_id = "base_link";

  // set time then publish
  odom.header.stamp = ros::Time::now();
  pub.publish(odom);

  // publish the tf using the published odom message
  geometry_msgs::TransformStamped odom_tf;
  odom_tf.header.stamp = ros::Time::now();
  odom_tf.transform.translation.x = odom.pose.pose.position.x;
  odom_tf.transform.translation.y = odom.pose.pose.position.y;
  odom_tf.transform.translation.z = 0;
  odom_tf.transform.rotation = odom.pose.pose.orientation;

  // initializing default odom tf
  odom_tf.header.frame_id = "base_link";
  odom_tf.child_frame_id = "wheel_odom";

  odom_broadcaster.sendTransform(odom_tf);
>>>>>>> 62ba174b
}

Odometer::Odometer(ros::NodeHandle& nh)
{
  sub = nh.subscribe("/encoders", 10, &Odometer::enc_callback, this);
  pub = nh.advertise<nav_msgs::Odometry>("/wheel_odometry", 10);

  // initializing sequence number for messages
  seq = 0;

  // initialize position - map published is relative to position at time t=0
  x = 0;
  y = 0;
  yaw = 0;
}

int main(int argc, char** argv)
{
  ros::init(argc, argv, "wheel_odom");
  ros::NodeHandle nh;

  Odometer odom(nh);

  ROS_INFO_STREAM("wheel odometry node has started");

  ros::spin();
}<|MERGE_RESOLUTION|>--- conflicted
+++ resolved
@@ -2,15 +2,9 @@
 #include <igvc_msgs/velocity_pair.h>
 #include <math.h>
 #include <nav_msgs/Odometry.h>
-<<<<<<< HEAD
-#include <math.h>
 #include <igvc_msgs/velocity_pair.h>
 #include "Odometer.h"
-
-=======
 #include <ros/ros.h>
-#include <tf/transform_broadcaster.h>
->>>>>>> 62ba174b
 
 /**
  * Coneverts wheel velocities to odometry message using trigonometry for calculations
@@ -18,87 +12,6 @@
  * The position is published in an absolute reference frame relative to the initial position
  * The velocities (twist) is in a reference frame relative to the robot
 */
-<<<<<<< HEAD
-void Odometer::enc_callback(const igvc_msgs::velocity_pair& msg) {
-    float leftVelocity = msg.left_velocity;
-    float rightVelocity = msg.right_velocity;
-    float deltaT = msg.duration;
-
-    float angularVelocity = (rightVelocity - leftVelocity) / WHEEL_SEPARATION;
-    float deltaTheta = angularVelocity * deltaT;
-    float velocity = (rightVelocity + leftVelocity) / 2;
-
-    geometry_msgs::Vector3 linearVelocities;
-    linearVelocities.z = 0;
-
-    if (abs(rightVelocity - leftVelocity) > 1e-4) {  // 1e-4 is the point where less of a difference is straight
-        linearVelocities.y = velocity * sin(deltaTheta);
-        linearVelocities.x = velocity * cos(deltaTheta);
-    } else {
-        // limit where turn radius is infinite (ie. straight line)
-        linearVelocities.y = 0;
-        linearVelocities.x = velocity;
-    }
-
-    // set angular velocities - assuming 2D operation
-    geometry_msgs::Vector3 angularVelocities;
-    angularVelocities.x = 0.0;
-    angularVelocities.y = 0.0;
-    angularVelocities.z = angularVelocity;
-
-    nav_msgs::Odometry odom;
-    odom.twist.twist.linear = linearVelocities;
-    odom.twist.twist.angular = angularVelocities;
-
-    // update global positions
-    // note x and y velocities are local reference frame - convert to global then increment poition
-    float dx = linearVelocities.x * deltaT;
-    float dy = linearVelocities.y * deltaT;
-    x += dx * cos(yaw) - dy * sin(yaw);
-    y += dx * sin(yaw) + dy * cos(yaw);
-    yaw += deltaTheta;
-
-    // enter message info for global position
-    odom.pose.pose.position.x = x;
-    odom.pose.pose.position.y = y;
-    odom.pose.pose.orientation = tf::createQuaternionMsgFromYaw(yaw);
-
-
-    // Row-major representation of the 6x6 covariance matrix
-    // The orientation parameters use a fixed-axis representation.
-    // In order, the parameters are:
-    // (x, y, z, rotation about X axis, rotation about Y axis, rotation about Z axis)
-    odom.twist.covariance = {
-            0.02, 1e-4, 1e-4, 1e-4, 1e-4, 1e-4,
-            1e-4, 0.25, 1e-4, 1e-4, 1e-4, 1e-4,
-            1e-4, 1e-4,  1e6, 1e-4, 1e-4, 1e-4,
-            1e-4, 1e-4, 1e-4,  1e6, 1e-4, 1e-4,
-            1e-4, 1e-4, 1e-4, 1e-4,  1e6, 1e-4,
-            1e-4, 1e-4, 1e-4, 1e-4, 1e-4, 0.62
-    };
-    // the position covariance takes same form as twist covariance above
-    // this grows without bounds as error accumulates - disregard exact reading with high variance
-    odom.pose.covariance = {
-             1e6, 1e-6, 1e-6, 1e-6, 1e-6, 1e-6,
-            1e-6,  1e6, 1e-6, 1e-6, 1e-6, 1e-6,
-            1e-6, 1e-6,  1e6, 1e-6, 1e-6, 1e-6,
-            1e-6, 1e-6, 1e-6,  1e6, 1e-6, 1e-6,
-            1e-6, 1e-6, 1e-6, 1e-6,  1e6, 1e-6,
-            1e-6, 1e-6, 1e-6, 1e-6, 1e-6,  1e6
-    };
-
-
-    // setting sequence of message
-    odom.header.seq = seq++;
-
-    // setting reference frames
-    odom.header.frame_id = "wheel_odom";
-    odom.child_frame_id = "base_link";
-
-    // set time then publish
-    odom.header.stamp = ros::Time::now();
-    pub.publish(odom);
-=======
 void Odometer::enc_callback(const igvc_msgs::velocity_pair& msg)
 {
   float leftVelocity = msg.left_velocity;
@@ -114,8 +27,8 @@
 
   if (abs(rightVelocity - leftVelocity) > 1e-4)
   {  // 1e-4 is the point where less of a difference is straight
-    linearVelocities.y = velocity * sin(deltaTheta);
-    linearVelocities.x = velocity * cos(deltaTheta);
+        linearVelocities.y = velocity * sin(deltaTheta);
+        linearVelocities.x = velocity * cos(deltaTheta);
   }
   else
   {
@@ -147,18 +60,30 @@
   odom.pose.pose.position.y = y;
   odom.pose.pose.orientation = tf::createQuaternionMsgFromYaw(yaw);
 
+
   // Row-major representation of the 6x6 covariance matrix
   // The orientation parameters use a fixed-axis representation.
   // In order, the parameters are:
   // (x, y, z, rotation about X axis, rotation about Y axis, rotation about Z axis)
-  odom.twist.covariance = { 0.02, 1e-4, 1e-4, 1e-4, 1e-4, 1e-4, 1e-4, 0.25, 1e-4, 1e-4, 1e-4, 1e-4,
-                            1e-4, 1e-4, 1e6,  1e-4, 1e-4, 1e-4, 1e-4, 1e-4, 1e-4, 1e6,  1e-4, 1e-4,
-                            1e-4, 1e-4, 1e-4, 1e-4, 1e6,  1e-4, 1e-4, 1e-4, 1e-4, 1e-4, 1e-4, 0.62 };
+  odom.twist.covariance = {
+      0.02, 1e-4, 1e-4, 1e-4, 1e-4, 1e-4,
+      1e-4, 0.25, 1e-4, 1e-4, 1e-4, 1e-4,
+      1e-4, 1e-4,  1e6, 1e-4, 1e-4, 1e-4,
+      1e-4, 1e-4, 1e-4,  1e6, 1e-4, 1e-4,
+      1e-4, 1e-4, 1e-4, 1e-4,  1e6, 1e-4,
+      1e-4, 1e-4, 1e-4, 1e-4, 1e-4, 0.62
+  };
   // the position covariance takes same form as twist covariance above
   // this grows without bounds as error accumulates - disregard exact reading with high variance
-  odom.pose.covariance = { 1e6,  1e-6, 1e-6, 1e-6, 1e-6, 1e-6, 1e-6, 1e6,  1e-6, 1e-6, 1e-6, 1e-6,
-                           1e-6, 1e-6, 1e6,  1e-6, 1e-6, 1e-6, 1e-6, 1e-6, 1e-6, 1e6,  1e-6, 1e-6,
-                           1e-6, 1e-6, 1e-6, 1e-6, 1e6,  1e-6, 1e-6, 1e-6, 1e-6, 1e-6, 1e-6, 1e6 };
+  odom.pose.covariance = {
+      1e6, 1e-6, 1e-6, 1e-6, 1e-6, 1e-6,
+      1e-6,  1e6, 1e-6, 1e-6, 1e-6, 1e-6,
+      1e-6, 1e-6,  1e6, 1e-6, 1e-6, 1e-6,
+      1e-6, 1e-6, 1e-6,  1e6, 1e-6, 1e-6,
+      1e-6, 1e-6, 1e-6, 1e-6,  1e6, 1e-6,
+      1e-6, 1e-6, 1e-6, 1e-6, 1e-6,  1e6
+  };
+
 
   // setting sequence of message
   odom.header.seq = seq++;
@@ -170,21 +95,6 @@
   // set time then publish
   odom.header.stamp = ros::Time::now();
   pub.publish(odom);
-
-  // publish the tf using the published odom message
-  geometry_msgs::TransformStamped odom_tf;
-  odom_tf.header.stamp = ros::Time::now();
-  odom_tf.transform.translation.x = odom.pose.pose.position.x;
-  odom_tf.transform.translation.y = odom.pose.pose.position.y;
-  odom_tf.transform.translation.z = 0;
-  odom_tf.transform.rotation = odom.pose.pose.orientation;
-
-  // initializing default odom tf
-  odom_tf.header.frame_id = "base_link";
-  odom_tf.child_frame_id = "wheel_odom";
-
-  odom_broadcaster.sendTransform(odom_tf);
->>>>>>> 62ba174b
 }
 
 Odometer::Odometer(ros::NodeHandle& nh)

--- conflicted
+++ resolved
@@ -112,23 +112,18 @@
     planning_mutex.lock();
     Path<SearchLocation, SearchMove> path;
     path = GraphSearch::AStar(search_problem, expanded_callback);
-<<<<<<< HEAD
     nav_msgs::Path path_msg;
     path_msg.header.stamp = ros::Time::now();
     path_msg.header.frame_id = "odom";
     if (path.getStates()->empty())
       path.getStates()->push_back(search_problem.Start);
     for (auto loc : *(path.getStates()))
-=======
-    if (act_path_pub.getNumSubscribers() > 0 || disp_path_pub.getNumSubscribers() > 0)
->>>>>>> a8c2f006
     {
       geometry_msgs::PoseStamped pose;
       pose.header.stamp = path_msg.header.stamp;
       pose.header.frame_id = path_msg.header.frame_id;
       pose.pose.position.x = loc.X;
       pose.pose.position.y = loc.Y;
-      //ROS_INFO_STREAM("path poses = " << loc.X << ", " << loc.Y);
       path_msg.poses.push_back(pose);
     }
     path_pub.publish(path_msg);

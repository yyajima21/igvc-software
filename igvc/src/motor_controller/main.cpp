--- conflicted
+++ resolved
@@ -176,18 +176,6 @@
       std::vector<std::string> tokens;
       if (dollar != std::string::npos)
       {
-<<<<<<< HEAD
-        tokens = split(ret.substr(dollar + 1, end), ',');
-      }
-      if (pound != std::string::npos)
-      {
-        tokens = split(ret.substr(pound + 2, end), ',');
-      }
-
-      if (tokens.size() <= 0)
-      {
-        ROS_INFO_STREAM("Invalid number of tokens from motor board");
-=======
         size_t dollar = ret.find('$');
         size_t comma = ret.find(',');
         size_t comma2 = ret.find_last_of(',');
@@ -201,7 +189,6 @@
         enc_msg.duration = atof(deltaT.c_str());
         enc_msg.header.stamp = ros::Time::now();
         enc_pub.publish(enc_msg);
->>>>>>> 716341fb
       }
       else
       {

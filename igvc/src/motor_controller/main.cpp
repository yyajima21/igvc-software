#include <igvc/SerialPort.h>
#include <igvc_msgs/velocity_pair.h>
#include <std_msgs/Bool.h>
#include <ros/publisher.h>
#include <ros/ros.h>
#include <ros/subscriber.h>
#include <std_msgs/Float64.h>
#include <string>
#include <vector>
#include <igvc/StringUtils.hpp>
#include <iomanip>
#include <sstream>

igvc_msgs::velocity_pair current_motor_command;

bool enabled = false;
int precision;

void cmdCallback(const igvc_msgs::velocity_pair::ConstPtr& msg)
{
  current_motor_command = *msg;
}

std::string toBoundedString(double input) {
  std::stringstream stream;
  stream << std::fixed << std::setprecision(precision) << input;
  return stream.str();
}

int main(int argc, char** argv)
{
  ros::init(argc, argv, "motor_controller");
  ros::NodeHandle nh;
  ros::NodeHandle nhp("~");

  ros::Subscriber cmd_sub = nh.subscribe("/motors", 1, cmdCallback);

  ros::Publisher enc_pub = nh.advertise<igvc_msgs::velocity_pair>("/encoders", 1000);

  ros::Publisher enabled_pub = nh.advertise<std_msgs::Bool>("/robot_enabled", 1);

  ros::Publisher battery_pub = nh.advertise<std_msgs::Float64>("/battery", 1);

  std::string device_path;
  nhp.param(std::string("device"), device_path, std::string("/dev/igvc_motor_board"));

  int baud_rate;
  nhp.param(std::string("baud_rate"), baud_rate, 9600);

  int messages_to_read;
  nhp.param(std::string("messages_to_read"), messages_to_read, 3);

  nhp.param("precision", precision, 1);

  double p_l, p_r, d_l, d_r, i_l, i_r;
  nhp.param("p_l", p_l, 3.0);
  nhp.param("p_r", p_r, 3.0);
  nhp.param("d_l", d_l, 0.0);
  nhp.param("d_r", d_r, 0.0);
  nhp.param("i_r", i_r, 0.0);
  nhp.param("i_l", i_l, 0.0);

  SerialPort port(device_path, baud_rate);

  if (!port.isOpen())
  {
    ROS_ERROR_STREAM("Motor Board serial port failed to open.");
    return -1;
  }
  port.flush();
  ROS_INFO_STREAM("Motor Board ready.");

  ros::Rate rate(10);

  std::string p_values = "#P" + toBoundedString(p_l) + "," + toBoundedString(p_r) + "\n";
  std::string d_values = "#D" + toBoundedString(d_l) + "," + toBoundedString(d_r) + "\n";
  std::string i_values = "#I" + toBoundedString(i_l) + "," + toBoundedString(i_r) + "\n";

  bool valid_values_p = false;
  bool valid_values_d = false;
  bool valid_values_i = false;

  while(ros::ok() && (!valid_values_p || !valid_values_d || !valid_values_i)) {
    ros::spinOnce();
    if(!valid_values_p) {
      port.write(p_values);
    }
    if(!valid_values_d) {
      port.write(d_values);
    }
    if(!valid_values_i) {
      port.write(i_values);
    }
    for(int i = 0; i < 3; i++) {
      std::string ret = port.readln();
      if(!ret.empty() && ret.at(0) == '#' && ret.at(1) != 'E') {
        size_t p_loc = ret.find('P');
        size_t d_loc = ret.find('D');
        size_t i_loc = ret.find('I');
        size_t end = ret.find('\n');
        if(p_loc != std::string::npos) {
          std::vector<std::string> vals = split(ret.substr(p_loc + 1, end), ',');
          ROS_INFO_STREAM("Successfully set p values");
          if(vals.size() == 2) {
            valid_values_p = true;
            valid_values_p = (stod(vals.at(0)) == p_l) && valid_values_p;
            valid_values_p = (stod(vals.at(1)) == p_r) && valid_values_p;
          }
        } else if(d_loc != std::string::npos) {
          std::vector<std::string> vals = split(ret.substr(d_loc + 1, end), ',');
          ROS_INFO_STREAM("Successfully set d values");
          if(vals.size() == 2) {
            valid_values_d = true;
            valid_values_d = (stod(vals.at(0)) == d_l) && valid_values_d;
            valid_values_d = (stod(vals.at(1)) == d_r) && valid_values_d;
          }
        } else if(i_loc != std::string::npos) {
          std::vector<std::string> vals = split(ret.substr(i_loc + 1, end), ',');
          ROS_INFO_STREAM("Successfully set i values");
          if(vals.size() == 2) {
            valid_values_i = true;
            valid_values_i = (stod(vals.at(0)) == i_l) && valid_values_i;
            valid_values_i = (stod(vals.at(1)) == i_r) && valid_values_i;
          }
        } else {
          ROS_ERROR_STREAM("Recieved unknown string while setting PID values " << ret);
        }
      } else if(ret.empty()) {
        ROS_ERROR_STREAM("Empty return from motor board while sending PID values.\t" << ret);
      }
    }
    rate.sleep();
  }
  ROS_INFO_STREAM("Sucessfully set all PID values");

  while (ros::ok() && port.isOpen()) {
    ros::spinOnce();
    std::string msg = "$" + (enabled ? toBoundedString(current_motor_command.left_velocity) : toBoundedString(0.0)) + "," +
      (enabled ? toBoundedString(current_motor_command.right_velocity) : toBoundedString(0.0)) + "\n";

    port.write(msg);

    std::string ret = port.readln();
    size_t dollar = ret.find('$');
    size_t pound = ret.find('#');
    int count = 0;
    while ((dollar != std::string::npos || pound != std::string::npos) && count <= messages_to_read) {
      count++;
      size_t end = ret.find('\n');
      std::vector<std::string> tokens;
      if(dollar != std::string::npos) {
        tokens = split(ret.substr(dollar + 1, end), ',');
      }
      if(pound != std::string::npos) {
        tokens = split(ret.substr(pound + 2, end), ',');
      }

      if(tokens.size() <= 0) {
        ROS_INFO_STREAM("Invalid number of tokens from motor board");
      } else {
        if(pound != std::string::npos) {
          if(ret.at(1) == 'I') {
            // imu message
          } else if(ret.at(1) == 'V') {
<<<<<<< HEAD
            std_msgs::UInt8 battery_msg;
            int voltage = atoi(tokens.at(0).c_str());
            battery_msg.data = voltage;
            battery_pub.publish(battery_msg);
            //ROS_INFO_STREAM("battery voltage = " << battery_msg.data);
            if(battery_msg.data < 24) {
              //ROS_ERROR_STREAM("battery voltage is dangerously low" << battery_msg.data);
=======
            std_msgs::Float64 battery_msg;
            double voltage = atof(tokens.at(0).c_str());
            battery_msg.data = voltage;
            battery_pub.publish(battery_msg);
            if(voltage < 24) {
              ROS_ERROR_STREAM("Battery voltage dangerously low");
>>>>>>> 3945b878
            }
            std_msgs::Bool enabled_msg;
            enabled_msg.data = tokens.at(1) == "1";
            enabled = enabled_msg.data;
            enabled_pub.publish(enabled_msg);
          } else if(ret.at(1) == 'E') {
            ROS_ERROR_STREAM(ret);
            count--;
          }
        } else if(dollar != std::string::npos) {
          igvc_msgs::velocity_pair enc_msg;
          enc_msg.left_velocity = atof(tokens.at(0).c_str());
          enc_msg.right_velocity = atof(tokens.at(1).c_str());
          enc_msg.duration = atof(tokens.at(2).c_str());
          enc_msg.header.stamp = ros::Time::now();
          enc_pub.publish(enc_msg);
        } else {
          ROS_ERROR_STREAM("Unknown message from motor board " << ret);
        }
      }
      ret = port.readln();
      dollar = ret.find('$');
      pound = ret.find('#');
    }
    rate.sleep();
  }

}<|MERGE_RESOLUTION|>--- conflicted
+++ resolved
@@ -162,22 +162,12 @@
           if(ret.at(1) == 'I') {
             // imu message
           } else if(ret.at(1) == 'V') {
-<<<<<<< HEAD
-            std_msgs::UInt8 battery_msg;
-            int voltage = atoi(tokens.at(0).c_str());
-            battery_msg.data = voltage;
-            battery_pub.publish(battery_msg);
-            //ROS_INFO_STREAM("battery voltage = " << battery_msg.data);
-            if(battery_msg.data < 24) {
-              //ROS_ERROR_STREAM("battery voltage is dangerously low" << battery_msg.data);
-=======
             std_msgs::Float64 battery_msg;
             double voltage = atof(tokens.at(0).c_str());
             battery_msg.data = voltage;
             battery_pub.publish(battery_msg);
             if(voltage < 24) {
               ROS_ERROR_STREAM("Battery voltage dangerously low");
->>>>>>> 3945b878
             }
             std_msgs::Bool enabled_msg;
             enabled_msg.data = tokens.at(1) == "1";

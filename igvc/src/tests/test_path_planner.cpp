--- conflicted
+++ resolved
@@ -11,345 +11,6 @@
 #include <sensor_msgs/PointCloud2.h>
 #include <opencv2/core/mat.hpp>
 
-<<<<<<< HEAD
-class TestPathPlanner : public testing::Test
-{
-public:
-  TestPathPlanner()
-    : handle()
-    , mock_map_pub(handle.advertise<igvc_msgs::map>("/map", 1))
-    , mock_waypoint_pub(handle.advertise<geometry_msgs::PointStamped>("/waypoint", 1))
-    , expanded_sub(handle.subscribe("/expanded", 1, &TestPathPlanner::expandedCallback, this))
-    , path_sub(handle.subscribe("/path", 1, &TestPathPlanner::pathCallback, this))
-  {
-  }
-
-  void pathCallback(const nav_msgs::Path::ConstPtr& msg)
-  {
-  }
-
-  void expandedCallback(const sensor_msgs::PointCloud2ConstPtr& msg)
-  {
-  }
-
-protected:
-  virtual void SetUp()
-  {
-    while (!IsNodeReady())
-    {
-      ros::spinOnce();
-    }
-  }
-
-  virtual void TearDown()
-  {
-  }
-
-  bool IsNodeReady()
-  {
-    return (mock_map_pub.getNumSubscribers() > 0) && (mock_waypoint_pub.getNumSubscribers() > 0) &&
-           (expanded_sub.getNumPublishers() > 0) && (path_sub.getNumPublishers() > 0);
-  }
-
-  ros::NodeHandle handle;
-  ros::Publisher mock_map_pub;
-  ros::Publisher mock_waypoint_pub;
-  ros::Subscriber expanded_sub;
-  ros::Subscriber path_sub;
-};
-
-TEST_F(TestPathPlanner, EmptyMap)
-{
-  igvc_msgs::map map;
-  cv::Mat map_image = cv::Mat(10, 10, CV_8UC1, 0.0);
-  map.header.stamp = ros::Time::now();
-
-  std_msgs::Header image_header;
-  image_header.stamp = ros::Time::now();
-
-  cv_bridge::CvImage image_bridge = cv_bridge::CvImage(image_header, sensor_msgs::image_encodings::MONO8, map_image);
-  sensor_msgs::Image image_message;
-  image_bridge.toImageMsg(image_message);
-  map.image = image_message;
-
-  map.resolution = 0.1;
-  map.x = 0.0;
-  map.y = 0.0;
-  map.x_initial = 0.0;
-  map.y_initial = 0.0;
-  map.orientation = M_PI / 4;
-
-  mock_map_pub.publish(map);
-
-  geometry_msgs::PointStamped waypoint;
-  waypoint.point.x = 1.0;
-  waypoint.point.y = 1.0;
-  mock_waypoint_pub.publish(waypoint);
-
-  sleep(1);
-
-  const nav_msgs::Path::ConstPtr& response =
-      ros::topic::waitForMessage<nav_msgs::Path>(path_sub.getTopic(), ros::Duration(1));
-  ASSERT_TRUE(response.get() != nullptr);
-  ASSERT_EQ(response->poses.size(), 8);
-  for (double i = 0; i < 8; i++)
-  {
-    EXPECT_NEAR(i / 10, response->poses[i].pose.position.x, 0.001);
-    EXPECT_NEAR(i / 10, response->poses[i].pose.position.y, 0.001);
-  }
-}
-
-TEST_F(TestPathPlanner, TestDifferentStartLocation)
-{
-  igvc_msgs::map map;
-  cv::Mat map_image = cv::Mat(10, 10, CV_8UC1, 0.0);
-  map.header.stamp = ros::Time::now();
-
-  std_msgs::Header image_header;
-  image_header.stamp = ros::Time::now();
-
-  cv_bridge::CvImage image_bridge = cv_bridge::CvImage(image_header, sensor_msgs::image_encodings::MONO8, map_image);
-  sensor_msgs::Image image_message;
-  image_bridge.toImageMsg(image_message);
-  map.image = image_message;
-
-  map.resolution = 0.1;
-  map.x = 3;
-  map.y = 3;
-  map.x_initial = 0;
-  map.y_initial = 0;
-  map.orientation = M_PI / 4;
-
-  mock_map_pub.publish(map);
-
-  geometry_msgs::PointStamped waypoint;
-  waypoint.point.x = 1.0;
-  waypoint.point.y = 1.0;
-  mock_waypoint_pub.publish(waypoint);
-
-  sleep(1);
-
-  const nav_msgs::Path::ConstPtr& response =
-      ros::topic::waitForMessage<nav_msgs::Path>(path_sub.getTopic(), ros::Duration(1));
-
-  ASSERT_TRUE(response.get() != nullptr);
-  ASSERT_EQ(response->poses.size(), 5);
-  for (double i = 3; i < 8; i++)
-  {
-    EXPECT_NEAR(i / 10, response->poses[i - 3].pose.position.x, 0.001);
-    EXPECT_NEAR(i / 10, response->poses[i - 3].pose.position.y, 0.001);
-  }
-}
-
-TEST_F(TestPathPlanner, TestInitialLocationOffset)
-{
-  igvc_msgs::map map;
-  cv::Mat map_image = cv::Mat(10, 10, CV_8UC1, 0.0);
-  map.header.stamp = ros::Time::now();
-
-  std_msgs::Header image_header;
-  image_header.stamp = ros::Time::now();
-
-  cv_bridge::CvImage image_bridge = cv_bridge::CvImage(image_header, sensor_msgs::image_encodings::MONO8, map_image);
-  sensor_msgs::Image image_message;
-  image_bridge.toImageMsg(image_message);
-  map.image = image_message;
-
-  map.resolution = 0.1;
-  map.x = 4;
-  map.y = 4;
-  map.x_initial = 1;
-  map.y_initial = 1;
-  map.orientation = M_PI / 4;
-
-  mock_map_pub.publish(map);
-
-  geometry_msgs::PointStamped waypoint;
-  waypoint.point.x = 1.0;
-  waypoint.point.y = 1.0;
-  mock_waypoint_pub.publish(waypoint);
-
-  sleep(1);
-
-  const nav_msgs::Path::ConstPtr& response =
-      ros::topic::waitForMessage<nav_msgs::Path>(path_sub.getTopic(), ros::Duration(1));
-
-  ASSERT_TRUE(response.get() != nullptr);
-  ASSERT_EQ(response->poses.size(), 5);
-  for (double i = 3; i < 8; i++)
-  {
-    EXPECT_NEAR(i / 10, response->poses[i - 3].pose.position.x, 0.001);
-    EXPECT_NEAR(i / 10, response->poses[i - 3].pose.position.y, 0.001);
-  }
-}
-
-TEST_F(TestPathPlanner, AvoidsObstacle)
-{
-  igvc_msgs::map map;
-  cv::Mat map_image = cv::Mat(10, 10, CV_8UC1, 0.0);
-  map_image.at<uchar>(3, 4) = 255;
-  map.header.stamp = ros::Time::now();
-
-  std_msgs::Header image_header;
-  image_header.stamp = ros::Time::now();
-
-  cv_bridge::CvImage image_bridge = cv_bridge::CvImage(image_header, sensor_msgs::image_encodings::MONO8, map_image);
-  sensor_msgs::Image image_message;
-  image_bridge.toImageMsg(image_message);
-  map.image = image_message;
-
-  map.x = 0.0;
-  map.y = 0.0;
-  map.x_initial = 0.0;
-  map.y_initial = 0.0;
-  map.orientation = M_PI / 4;
-  map.resolution = 0.1;
-
-  mock_map_pub.publish(map);
-
-  geometry_msgs::PointStamped waypoint;
-  waypoint.point.x = 1.0;
-  waypoint.point.y = 1.0;
-  mock_waypoint_pub.publish(waypoint);
-
-  sleep(1);
-
-  const nav_msgs::Path::ConstPtr& response =
-      ros::topic::waitForMessage<nav_msgs::Path>(path_sub.getTopic(), ros::Duration(1));
-
-  ASSERT_TRUE(response.get() != nullptr);
-  ASSERT_EQ(response->poses.size(), 11);
-
-  EXPECT_NEAR(response->poses[0].pose.position.x, 0, 0.01);
-  EXPECT_NEAR(response->poses[0].pose.position.y, 0, 0.01);
-
-  EXPECT_NEAR(response->poses[1].pose.position.x, 0.1, 0.01);
-  EXPECT_NEAR(response->poses[1].pose.position.y, 0.1, 0.01);
-
-  EXPECT_NEAR(response->poses[2].pose.position.x, 0.2, 0.01);
-  EXPECT_NEAR(response->poses[2].pose.position.y, 0.1, 0.01);
-
-  EXPECT_NEAR(response->poses[3].pose.position.x, 0.3, 0.01);
-  EXPECT_NEAR(response->poses[3].pose.position.y, 0.1, 0.01);
-
-  EXPECT_NEAR(response->poses[4].pose.position.x, 0.4, 0.01);
-  EXPECT_NEAR(response->poses[4].pose.position.y, 0.1, 0.01);
-
-  EXPECT_NEAR(response->poses[5].pose.position.x, 0.5, 0.01);
-  EXPECT_NEAR(response->poses[5].pose.position.y, 0.1, 0.01);
-
-  EXPECT_NEAR(response->poses[6].pose.position.x, 0.6, 0.01);
-  EXPECT_NEAR(response->poses[6].pose.position.y, 0.2, 0.01);
-
-  EXPECT_NEAR(response->poses[7].pose.position.x, 0.7, 0.01);
-  EXPECT_NEAR(response->poses[7].pose.position.y, 0.3, 0.01);
-
-  EXPECT_NEAR(response->poses[8].pose.position.x, 0.7, 0.01);
-  EXPECT_NEAR(response->poses[8].pose.position.y, 0.4, 0.01);
-
-  EXPECT_NEAR(response->poses[9].pose.position.x, 0.7, 0.01);
-  EXPECT_NEAR(response->poses[9].pose.position.y, 0.5, 0.01);
-
-  EXPECT_NEAR(response->poses[10].pose.position.x, 0.8, 0.01);
-  EXPECT_NEAR(response->poses[10].pose.position.y, 0.6, 0.01);
-}
-
-TEST_F(TestPathPlanner, EmptyMapHorizontal)
-{
-  igvc_msgs::map map;
-  cv::Mat map_image = cv::Mat(50, 50, CV_8UC1, 0.0);
-  map.header.stamp = ros::Time::now();
-
-  std_msgs::Header image_header;
-  image_header.stamp = ros::Time::now();
-
-  cv_bridge::CvImage image_bridge = cv_bridge::CvImage(image_header, sensor_msgs::image_encodings::MONO8, map_image);
-  sensor_msgs::Image image_message;
-  image_bridge.toImageMsg(image_message);
-  map.image = image_message;
-
-  map.resolution = 0.2;
-  map.x = 5;
-  map.y = 0;
-  map.x_initial = 0;
-  map.y_initial = 0;
-  map.orientation = M_PI / 2;
-
-  mock_map_pub.publish(map);
-
-  geometry_msgs::PointStamped waypoint;
-  waypoint.point.x = 1.0;
-  waypoint.point.y = 2.0;
-  mock_waypoint_pub.publish(waypoint);
-
-  sleep(1);
-
-  const nav_msgs::Path::ConstPtr& response =
-      ros::topic::waitForMessage<nav_msgs::Path>(path_sub.getTopic(), ros::Duration(1));
-  ASSERT_TRUE(response.get() != nullptr);
-  ASSERT_EQ(response->poses.size(), 9);
-  for (double i = 0; i < 9; i++)
-  {
-    EXPECT_NEAR(1, response->poses[i].pose.position.x, 0.001);
-    EXPECT_NEAR(i / 5, response->poses[i].pose.position.y, 0.001);
-  }
-}
-
-TEST_F(TestPathPlanner, EmptyMapLarge)
-{
-  igvc_msgs::map map;
-  cv::Mat map_image = cv::Mat(500, 500, CV_8UC1, 0.0);
-  map.header.stamp = ros::Time::now();
-
-  std_msgs::Header image_header;
-  image_header.stamp = ros::Time::now();
-
-  cv_bridge::CvImage image_bridge = cv_bridge::CvImage(image_header, sensor_msgs::image_encodings::MONO8, map_image);
-  sensor_msgs::Image image_message;
-  image_bridge.toImageMsg(image_message);
-  map.image = image_message;
-
-  map.resolution = 0.2;
-  map.x = 250;
-  map.y = 250;
-  map.x_initial = 250;
-  map.y_initial = 250;
-  map.orientation = M_PI / 2;
-
-  mock_map_pub.publish(map);
-
-  geometry_msgs::PointStamped waypoint;
-  waypoint.point.x = -0.278;
-  waypoint.point.y = 11.08;
-  mock_waypoint_pub.publish(waypoint);
-
-  sleep(1);
-
-  const nav_msgs::Path::ConstPtr& response =
-      ros::topic::waitForMessage<nav_msgs::Path>(path_sub.getTopic(), ros::Duration(5));
-  ASSERT_TRUE(response.get() != nullptr);
-  ASSERT_EQ(response->poses.size(), 54);
-  EXPECT_NEAR(0, response->poses[0].pose.position.x, 0.001);
-  EXPECT_NEAR(0, response->poses[0].pose.position.y, 0.001);
-  for (double i = 1; i < 10; i++)
-  {
-    EXPECT_NEAR(0, response->poses[i].pose.position.x, 0.001);
-    EXPECT_NEAR(i / 5, response->poses[i].pose.position.y, 0.001);
-  }
-}
-
-int main(int argc, char** argv)
-{
-  ros::init(argc, argv, "test_pathplanner");
-  testing::InitGoogleTest(&argc, argv);
-
-  ros::AsyncSpinner spinner(1);
-  spinner.start();
-  int ret = RUN_ALL_TESTS();
-  spinner.stop();
-  ros::shutdown();
-  return ret;
-=======
 class graphSearchTest : public ::testing::Test
 {
 public:
@@ -386,5 +47,4 @@
 {
   ::testing::InitGoogleTest(&argc, argv);
   return RUN_ALL_TESTS();
->>>>>>> 716341fb
 }
--- conflicted
+++ resolved
@@ -23,7 +23,6 @@
 
 void nodeCallback(const sensor_msgs::PointCloud2::ConstPtr &msg)
 {
-<<<<<<< HEAD
     sensor_msgs::PointCloud transformed;
     sensor_msgs::convertPointCloud2ToPointCloud(*msg, transformed);
     transformed.header.stamp = ros::Time(0);
@@ -41,28 +40,6 @@
 //    sor.filter(*cloud);
 
     _pointcloud_pub.publish(cloud);
-=======
-    try
-    {
-        sensor_msgs::PointCloud transformed;
-        sensor_msgs::convertPointCloud2ToPointCloud(*msg, transformed);
-        transformed.header.stamp = ros::Time(0);
-
-        tf_listener->transformPointCloud("/map",transformed,transformed);
-
-        sensor_msgs::PointCloud2 transformed2;
-        sensor_msgs::convertPointCloudToPointCloud2(transformed, transformed2);
-        sensor_msgs::PointCloud2 output;
-        pcl::concatenatePointCloud(transformed2, cloud, output);
-        cloud = output;
-
-         _pointcloud_pub.publish(cloud);
-    }
-    catch (int e)
-    {
-        ROS_ERROR_STREAM("caught error " << e);
-    }
->>>>>>> 0910829a
 }
 
 int main(int argc, char** argv)

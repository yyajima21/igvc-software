--- conflicted
+++ resolved
@@ -32,15 +32,8 @@
   int houghThreshold;
   int houghMinLineLength;
   int houghMaxLineGap;
-<<<<<<< HEAD
   int pixelSeparation;
-=======
   int maxDistance;
-<<<<<<< HEAD
->>>>>>> 16d5eb737a3b4ccaac9a83fead1a0da02e989c0a
-=======
-  int pixelSeparation;
->>>>>>> 8a25ab79
 };
 
 #endif  // LINEDETECTOR_H
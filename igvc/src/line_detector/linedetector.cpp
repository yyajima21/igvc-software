#include "linedetector.h"
#include <sstream>
#include <iostream>
#include <cstdlib>
#include <ros/ros.h>
#include <image_transport/image_transport.h>
#include <cv_bridge/cv_bridge.h>
#include <opencv2/highgui/highgui.hpp>
#include <sensor_msgs/image_encodings.h>

using namespace std;
using namespace cv;

cv_bridge::CvImagePtr cv_ptr;

void LineDetector::img_callback(const sensor_msgs::ImageConstPtr& msg) {
<<<<<<< HEAD
	try
	{
		cv::imshow("view", cv_bridge::toCvShare(msg, "bgr8") -> image);
		cv_ptr = cv_bridge::toCvCopy(msg, sensor_msgs::image_encodings::BGR8);
	}
	catch (cv_bridge::Exception& e)
	{
		ROS_ERROR("Could not convert from '%s' to 'bgr8'.", msg->encoding.c_str());
	}
	onImageEvent();
=======

    cv_ptr = cv_bridge::toCvCopy(msg, "");
     /// Convert to grayscale
//     cvtColor( cv_ptr->image, cv_ptr->image, CV_BGR2GRAY );

     /// Apply Histogram Equalization
//     equalizeHist( cv_ptr->image, cv_ptr->image );

    GaussianBlur(cv_ptr->image, cv_ptr->image, Size(11, 11), 0);

    typedef Vec<unsigned char, 3> pixel;
    Mat imgmat = cv_ptr->image;
//    auto it = imgmat.begin<pixel>();

    Vec3b p;
    int rows = imgmat.rows;
    int cols = imgmat.cols;

    int grey;
    //Turn the top quarter of the screen and bottom sixth of the screen black
    //We can disregard these areas - may extend the bottom of the screen slightly later on
    for (int i = 0; i< rows; i++){
        for(int j=0; j< cols; j++) {
            grey = imgmat.at<Vec3b>(i, j)[0];
            if (grey < 200) {
                imgmat.at<Vec3b>(i, j)[0] = 0;
                imgmat.at<Vec3b>(i, j)[1] = 0;
                imgmat.at<Vec3b>(i, j)[2] = 0;
            } else {
                imgmat.at<Vec3b>(i, j)[1] = grey;
                imgmat.at<Vec3b>(i, j)[2] = grey;
            }
        }
    }

    Erosion(&imgmat);
//    while(it != imgmat.end<pixel>()) {
//        pixel p = *it;
//        p[2] = 0;
//        it++;
//    }
//    Mat kernal = (Mat_<double>(3, 3) << 1, 0, 0, 0, 0, 0, -1);
//    kernal = kernal/9;
//    filter2D(cv_ptr->image, cv_ptr->image, -1, kernal);


    cv_ptr->image = imgmat;
    _filt_img.publish(cv_ptr->toImageMsg());
//    _filt_img.publish(imgmat);
>>>>>>> 603685f5
}

//void LineDetector::FindLines(CvImagePtr cv_ptr) {


//}

LineDetector::LineDetector(ros::NodeHandle &handle)
    : max_elem(2),
      max_kernel_size(2),
      gaussian_size(7),
	  _it(handle)
{
    erosion_elem = 2;
    erosion_size = 1;
    dilation_elem = 2;
    dilation_size = 2;

    _src_img = _it.subscribe("/stereo/left/image_raw", 1, &LineDetector::img_callback, this);
	_filt_img = _it.advertise("/filt_img", 1);
}

bool LineDetector::isWorking() {
    return true;
}

void LineDetector::onImageEvent() {

    dst = &cv_ptr->image;
    cv::resize(*dst, *dst, cv::Size(1024, 768));
    /** Total Average of the pixels in the screen. Used to account for brightness variability. */
    float totalAvg = getAvg();

    /** Blurs the picture just a little */
    GaussianBlur(*dst, *dst, Size(gaussian_size,gaussian_size),2,0);
    /** Separates the pixels into black(not lines) and white (lines) */
    blackAndWhite(totalAvg);

//    Erosion();
    Dilation();
    cv::Mat transformDst(dst->rows, dst->cols, CV_8UC3);
    transformPoints(*dst, transformDst);
    _filt_img.publish(cv_ptr->toImageMsg());
    cloud = toPointCloud(transformDst);

    cout <<"Sending new matrix"<<endl;
    pcl::PointXY offset;
    offset.x = 0.0f;
    offset.y = 0.0f;

	// TODO REPLACE WITH ROS COMMUNICATION
    //onNewCloud(cloud, offset);
}

void LineDetector::Erosion(Mat* dst) {
  int erosion_type = MORPH_ELLIPSE;
  if( erosion_elem == 0 ){ erosion_type = MORPH_RECT; }
  else if( erosion_elem == 1 ){ erosion_type = MORPH_CROSS; }
  else if( erosion_elem == 2) { erosion_type = MORPH_ELLIPSE; }

  Mat element = getStructuringElement( erosion_type,
                                       Size( 2*erosion_size + 1, 2*erosion_size+1 ),
                                       Point( erosion_size, erosion_size ) );
  // Apply the erosion operation
  erode( *dst, *dst, element );
}

/** Dilation enhances the white lines */
void LineDetector::Dilation()
{
  int dilation_type = MORPH_ELLIPSE;
  if( dilation_elem == 0 ){ dilation_type = MORPH_RECT; }
  else if( dilation_elem == 1 ){ dilation_type = MORPH_CROSS; }
  else if( dilation_elem == 2) { dilation_type = MORPH_ELLIPSE; }

  Mat element = getStructuringElement( dilation_type,
                                       Size( 2*dilation_size + 1, 2*dilation_size+1 ),
                                       Point( dilation_size, dilation_size ) );
  // Apply the dilation operation
  dilate( *dst, *dst, element );

}

/**
 *  @brief LineDetector::blackAndWhite converts the image into
 *         black (not lines) and white (lines)
 *  @param totalAvg The average brightness of the picture
 */
void LineDetector::blackAndWhite(float totalAvg){
    Vec3b p;
    int rows = dst->rows;
    int cols = dst->cols;

    //Turn the top quarter of the screen and bottom sixth of the screen black
    //We can disregard these areas - may extend the bottom of the screen slightly later on
	blackoutSection(0, rows*4/9, 0, cols);
    for (int i = rows*5/6; i< rows; i++){
        for(int j=0; j< cols; j++){
             dst->at<Vec3b>(i,j)[0] = 0;
             dst->at<Vec3b>(i,j)[1] = 0;
             dst->at<Vec3b>(i,j)[2] = 0;
        }
    }

    //Loops through relevant parts of the image and scans for white lines
    //Also tries to detect obstacles
    int tempAvg;
	// TODO FIND REPLACEMENT FOR CONFIGMANAGER
    float redUp = 1;
    float redDown = 1;
    float greenUp = 1;
    float greenDown = 1;
    float blueUp = 3.5;
    float blueDown = 3;
    int diff = 5;
    for (int i = rows*4/9; i< rows*5/6; i++){
        for(int j=0; j< cols; j++){
            tempAvg = totalAvg*(1.1 - i*.1/768);
            p = dst->at<Vec3b>(i, j); //Current pixel

            //If there is a significant amount of red in the pixel, it's most likely an orange cone
            //Get rid of the obstacle
            if (/*p[2] > totalAvg*2 && */p[2] > 253){
                detectObstacle(i, j);
            }

            //Filters out the white and makes it pure white
            if((p[0]>tempAvg*blueDown) && (p[0] < tempAvg*blueUp) || (p[0] < 20 && p[1] < 20 && p[2] < 20) /*&& (p[1] < tempAvg*greenUp) && (p[2]>tempAvg*redDown)
                    && (p[2]<tempAvg*redUp) && (p[1]>tempAvg*greenDown) && (abs(p[1] - p[2]) <tempAvg/diff)*/) {
                dst->at<Vec3b>(i,j)[0] = 255;
                dst->at<Vec3b>(i,j)[1] = 255;
                dst->at<Vec3b>(i,j)[2] = 255;

            }

            else { //Otherwise, set pixel to black
                dst->at<Vec3b>(i,j)[0] = 0;
                dst->at<Vec3b>(i,j)[1] = 0;
                dst->at<Vec3b>(i,j)[2] = 0;//all 0's
            }
        }
    }
}

/**
 *  \brief LineDetector::detectObstacle detects orange and bright white obstacles
 *  \param col the column of the left of the obstacle
 */
void LineDetector::detectObstacle(int row, int col){
    Vec3b p = dst->at<Vec3b>(row,col);
    int row2 = row;
    int col2 = col;

    //While the pixel is still orange, turn it black
    //Then on to the next one, by row
    while (p[2]>100){
        dst->at<Vec3b>(row2, col)[0] = 0;
        dst->at<Vec3b>(row2, col)[1] = 0;
        dst->at<Vec3b>(row2, col)[2] = 0;
        p = dst->at<Vec3b>(++row2, col);
    }
    p = dst->at<Vec3b>(row,col);

    //While the pixel is still orange, turn it black
    //Then on to the next one, by column
    while (p[2]>100){
        dst->at<Vec3b>(row, col2)[0] = 0;
        dst->at<Vec3b>(row, col2)[1] = 0;
        dst->at<Vec3b>(row, col2)[2] = 0;
        p = dst->at<Vec3b>(row, ++col2);
    }

    //Turn everything in that block we just found black
    for(int i = row+1; i<row2;i++){
        for (int j = col+1; j<col2; j++){
            dst->at<Vec3b>(i,j)[0] = 0;
            dst->at<Vec3b>(i,j)[1] = 0;
            dst->at<Vec3b>(i,j)[2] = 0;
        }
    }
}

/**
 *  \brief LineDetector::getAvg gets the average of the relevant pixels
 *  \return the average as a floating point number
 */
float LineDetector::getAvg(){
    Mat region = (*dst)(Range(dst->rows/6, 5*dst->rows/6), Range(dst->cols/6, 5*dst->cols/6));
    Scalar sumScalar = cv::sum(region);
    float avg = sumScalar[0] + sumScalar[1] + sumScalar[2];
    avg /= dst->rows * dst->cols * dst->channels();
    return avg;
}

/**
 *  \brief LineDetector::blackoutSection turns a section of the image black
 *  \param rowl the lower row bound
 *  \param rowu the upper row bound
 *  \param coll the left column bound
 *  \param colu the right column bound
 */
void LineDetector::blackoutSection(int rowl, int rowu, int coll, int colu){

    for (int i=rowl;i<=rowu;i++){
        for (int j = coll; j<=colu; j++){
            dst->at<Vec3b>(i,j)[0] = 0;
            dst->at<Vec3b>(i,j)[1] = 0;
            dst->at<Vec3b>(i,j)[2] = 0;
        }
    }
}

void LineDetector::transformPoints(Mat &src, Mat &dst){
	//pcam is where the coordinates are in actual space (in meters right now)
	//pcam = (cv::Mat_<float>(4,2) << offset-12,72, offset, 72, offset, 60,offset -12, 60);
	// pcam = (cv::Mat_<float>(4,2) << 4,81, -8, 81, -8, 93,4, 93);
	int squareSize = 100;
	Mat pcam = (cv::Mat_<float>(4,2) << dst.cols/2 - (squareSize/2),dst.rows-squareSize, dst.cols/2+(squareSize/2), dst.rows-squareSize, dst.cols/2-(squareSize/2), dst.rows - squareSize*2, dst.cols/2+(squareSize/2), dst.rows - squareSize*2);
	//p is where they show up as pixels on the camera
	//p = (cv::Mat_<float>(4,2) << 427, 642, 515, 642, 512, 589, 432, 588);
	// p= (cv::Mat_<float>(4,2) << 440, 674, 356, 679, 364, 631, 439, 627);
	float ratioRows = (float) src.rows/768;
	float ratioCols = (float) src.cols/1024;
	Mat p= (cv::Mat_<float>(4,2) << 344*ratioCols, 646*ratioRows, 668*ratioCols, 636*ratioRows, 415*ratioCols, 496*ratioRows, 619*ratioCols, 488*ratioRows);
	//pcam = pcam*3+450; //This is just so we can see it on the screen
	//Getting the transform
	Mat transformMat = cv::getPerspectiveTransform(p, pcam);
	//Apply the transform to dst and store result in dst
	cv::warpPerspective(src, dst, transformMat, dst.size());
}

pcl::PointCloud<pcl::PointXYZ>::Ptr LineDetector::toPointCloud(Mat src){
	int squareSize = 100;
	pcl::PointCloud<pcl::PointXYZ>::Ptr cloud(new pcl::PointCloud<pcl::PointXYZ>);
	//Add points to the cloud if they are white (right now only checking the first layer)
	for (int r=0; r<src.rows;r++){
		for (int c=0; c<src.cols; c++){
			if (src.at<cv::Vec3b>(r,c)[0]==255){
				float x = ( c - ( src.cols/2. ) ) / (float)squareSize;
				float y = ( src.rows - r ) / (float)squareSize;
				cloud->points.push_back(pcl::PointXYZ(x, y, 0));
			}
		}
	}
	return cloud;
}
<|MERGE_RESOLUTION|>--- conflicted
+++ resolved
@@ -14,7 +14,6 @@
 cv_bridge::CvImagePtr cv_ptr;
 
 void LineDetector::img_callback(const sensor_msgs::ImageConstPtr& msg) {
-<<<<<<< HEAD
 	try
 	{
 		cv::imshow("view", cv_bridge::toCvShare(msg, "bgr8") -> image);
@@ -24,8 +23,7 @@
 	{
 		ROS_ERROR("Could not convert from '%s' to 'bgr8'.", msg->encoding.c_str());
 	}
-	onImageEvent();
-=======
+	//onImageEvent();
 
     cv_ptr = cv_bridge::toCvCopy(msg, "");
      /// Convert to grayscale
@@ -38,7 +36,7 @@
 
     typedef Vec<unsigned char, 3> pixel;
     Mat imgmat = cv_ptr->image;
-//    auto it = imgmat.begin<pixel>();
+	auto it = imgmat.begin<pixel>();
 
     Vec3b p;
     int rows = imgmat.rows;
@@ -50,7 +48,7 @@
     for (int i = 0; i< rows; i++){
         for(int j=0; j< cols; j++) {
             grey = imgmat.at<Vec3b>(i, j)[0];
-            if (grey < 200) {
+            if (grey < 150) {
                 imgmat.at<Vec3b>(i, j)[0] = 0;
                 imgmat.at<Vec3b>(i, j)[1] = 0;
                 imgmat.at<Vec3b>(i, j)[2] = 0;
@@ -62,20 +60,34 @@
     }
 
     Erosion(&imgmat);
-//    while(it != imgmat.end<pixel>()) {
-//        pixel p = *it;
-//        p[2] = 0;
-//        it++;
-//    }
-//    Mat kernal = (Mat_<double>(3, 3) << 1, 0, 0, 0, 0, 0, -1);
-//    kernal = kernal/9;
-//    filter2D(cv_ptr->image, cv_ptr->image, -1, kernal);
+    while(it != imgmat.end<pixel>()) {
+        pixel p = *it;
+        p[2] = 0;
+        it++;
+    }
+    Mat kernal = (Mat_<double>(3, 3) << 1, 1, 1, 1, 0, -1, -1, -1, -1);
+    filter2D(cv_ptr->image, cv_ptr->image, -1, kernal);
+	Dilation(&imgmat);
+
+	for (int i = rows/2; i < rows; i++){
+        for(int j=0; j < cols; j+=cols-2) {
+            grey = imgmat.at<Vec3b>(i, j)[0];
+            if (grey >= 150) {
+				tuple<int, int>[] visited(100);
+				
+                while (true) {
+					for (int i=0; i<9; i++) {
+						
+					}
+				}
+            }
+        }
+    }
 
 
     cv_ptr->image = imgmat;
     _filt_img.publish(cv_ptr->toImageMsg());
 //    _filt_img.publish(imgmat);
->>>>>>> 603685f5
 }
 
 //void LineDetector::FindLines(CvImagePtr cv_ptr) {
@@ -115,7 +127,7 @@
     blackAndWhite(totalAvg);
 
 //    Erosion();
-    Dilation();
+    //Dilation();
     cv::Mat transformDst(dst->rows, dst->cols, CV_8UC3);
     transformPoints(*dst, transformDst);
     _filt_img.publish(cv_ptr->toImageMsg());
@@ -144,7 +156,7 @@
 }
 
 /** Dilation enhances the white lines */
-void LineDetector::Dilation()
+void LineDetector::Dilation(Mat* dst)
 {
   int dilation_type = MORPH_ELLIPSE;
   if( dilation_elem == 0 ){ dilation_type = MORPH_RECT; }

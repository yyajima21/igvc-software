#include "linedetector.h"
#include <opencv2/video/video.hpp>
#include <opencv2/opencv.hpp>
#include <sensor_msgs/image_encodings.h>
#include <pcl_ros/point_cloud.h>
#include <queue>
#include <chrono>
#include <ctime>

using namespace std;
using namespace cv;
using namespace pcl;


cv_bridge::CvImagePtr cv_ptr;
typedef pcl::PointCloud<pcl::PointXYZ> PCLCloud;

void EnforceLength(Mat&, int);

constexpr double radians(double degrees)
{
    return degrees / 180.0 * M_PI;
}

void LineDetector::img_callback(const sensor_msgs::ImageConstPtr& msg) {
    cerr << "CALLBACK CALLED" << endl;

    chrono::time_point<chrono::system_clock> start, end; // instantiate time to use
    start = chrono::system_clock::now();

    cv_ptr = cv_bridge::toCvCopy(msg, "");
    src_img = cv_ptr->image;

    // What separates lines from other objects?
    // 1. Lines are whiter than their surroundings
    // 2. Lines are on the ground
    // 3. A section of a line has two other line sections adjascent to it
    // 4. We know roughly how wide a line is going to be

    DetectLines(lineThickness, lineLength, lineAnchor, lineContinue);
<<<<<<< HEAD
//    EnforceContinuity(kernelResults, fin_img);
=======
    //EnforceContinuity(kernelResults, fin_img);

    EnforceLength(fin_img, 20);
>>>>>>> 8f031cff

    resize(fin_img, fin_img, Size(src_img.cols, src_img.rows), 0, 0, INTER_LANCZOS4);
//    cloud = toPointCloud(fin_img);
//    _line_cloud.publish(cloud);

    end = chrono::system_clock::now();
    chrono::duration<double> elapsedTime = end - start;

    cout<<elapsedTime.count();
}

typedef struct Node {
    shared_ptr<struct Node> prev;
    Point point;
    int length;

    Node(shared_ptr<struct Node> pr, Point po, int l)
    {
        prev = pr;
        point = po;
        length = l;
    }
} Node;

void LineDetector::EnforceContinuity(Mat* directions, Mat& out) {
    cerr << "Enforcing Continuity" << endl;
    unsigned int iterations = 300;
    int minpathlength = 20;
    Mat gradient = Mat::zeros(directions[0].rows, directions[0].cols, CV_8UC1);
    Mat fin_img = Mat::zeros(directions[0].rows, directions[0].cols, CV_8UC3);


    for(size_t i = 0; i < KERNAL_COUNT; i++) {
        Mat bgr[3];
        split(directions[i], bgr);
        bitwise_and(bgr[0], (0b00000001 << i), bgr[0]);
        bitwise_or(gradient, bgr[0], gradient);
    }
    cerr << "Reached checkpoint 1" << endl;
    auto getneighbors = [](shared_ptr<Node> n, Mat& gradient) {
        auto similarbits = [](unsigned char a, unsigned char b) {
            return ((a == b) | (a == b << 1) | (a == b >> 1) | (129 == (a | b)));
        };
        vector <shared_ptr<Node> > neighbors;
        if(!n) return neighbors;
        Point p = n->point;
        const unsigned char g = gradient.at<uchar>(p);
        bool forward = true;
        int px = n->prev ? (n->point.x > n->prev->point.x ? 1 : -1) : n->length;
        int py = n->prev ? (n->point.y > n->prev->point.y ? 1 : -1) : n->length;

        if (g & 0b00010000) {           // forward -> y new < y old
            if (py > 0) forward = false;
            px = 0;
            py = -2;
        } else if (g & 0b00000001) {    // forward -> x new > x old
            if(px < 0) forward = false;
            px = 2;
            py = 0;
        } else if (g & 0b00000010) {    // forward -> x new > x old
            if(px < 0) forward = false;
            px = 2;
            py = -1;
        } else if (g & 0b00000100) {    // forward -> x new > x old
            if(px < 0 || py > 0) forward = false;
            px = 2;
            py = -2;
        } else if (g & 0b00001000) {    // forward -> y new < y old
            if(py > 0) forward = false;
            px = 1;
            py = -2;
        } else if (g & 0b00100000) {    // forward -> y new < y old
            if(py > 0) forward = false;
            px = -1;
            py = -2;
        } else if (g & 0b01000000) {    // forward -> y new < y old
            if(px > 0 || py > 0) forward = false;
            px = -2;                   //            x new < x old
            py = -2;
        } else if (g & 0b10000000) {    // forward -> x new < x old
            if(px > 0) forward = false;
            px = -2;
            py = -1;
        }
        if(!forward) {
            px *= -1;
            py *= -1;
        }
        if (g) {
            for (int dx = -1; dx < 2; dx++) {
                for (int dy = -1; dy < 2; dy++) {
                    Point newp(p.x + px + dx, p.y + py + dy);
                    if (newp.x < gradient.cols &&
                        newp.x >= 0 &&
                        newp.y < gradient.rows &&
                        newp.y >= 0)
                        if (similarbits(gradient.at<uchar>(newp), g)) {
                            neighbors.push_back(make_shared<Node>(n, newp, (n->length > 0) ? (n->length + 1) : (n->length - 1)));
                        }

                }
            }
        }
        gradient.at<uchar>(p) = 0;

        return neighbors;
    };
    cerr << "Reached checkpoint 2" << endl;

    Mat randlineinds;

    findNonZero(gradient, randlineinds);

    randShuffle(randlineinds);

    cerr << "Reached checkpoint 3" << endl;
    for(size_t i = 0; i < iterations && i < randlineinds.total(); i++) {

        Mat gradientcopy = gradient.clone();
        vector<shared_ptr<Node> > frontier;
        shared_ptr<Node> start = make_shared<Node>(nullptr, randlineinds.at<Point>(i), 1);
        shared_ptr<Node> trats = make_shared<Node>(nullptr, randlineinds.at<Point>(i), -1);
        frontier.push_back(trats);
        frontier.push_back(start);

        shared_ptr<Node> current = start;
        shared_ptr<Node> bestpathforward = start;
        shared_ptr<Node> bestpathbackward = trats;

        while(!frontier.empty()) {
            current = frontier.back();
            frontier.pop_back();

            if (current->length > 0) {
                if (current->length > bestpathforward->length)
                    bestpathforward = current;
            } else {
                if (current->length < bestpathbackward->length)
                    bestpathbackward = current;
            }

            vector<shared_ptr<Node>> neighbors = getneighbors(current, gradientcopy);
            if(neighbors.empty()) continue;
            for(shared_ptr<Node>& n : neighbors)
                frontier.push_back(n);
        }

        if(bestpathforward->length - bestpathbackward->length > minpathlength) {

            current = bestpathforward;
            while (current) {
                fin_img.at<Vec3b>(current->point) = Vec3b(255, 255, 255);
                current = current->prev;
            }
            current = bestpathbackward;
            while (current) {
                fin_img.at<Vec3b>(current->point) = Vec3b(255, 255, 255);
                current = current->prev;
            }
        }
        cv_ptr->image = fin_img;
        cerr << "Publishing to filt_img" << endl;
        _filt_img.publish(cv_ptr->toImageMsg());
        Mat channels[3];
        split(fin_img, channels);
        out = channels[0];
    }
    cerr << "Reached checkpoint 4" << endl;
}

LineDetector::LineDetector(ros::NodeHandle &handle)
      : _it(handle)
      , tf_listener(handle)
{
     cout<<"Running"<<endl;
    _src_img = _it.subscribe("/stereo/left/image_raw", 1, &LineDetector::img_callback, this);
	  _filt_img = _it.advertise("/filt_img", 1);
    _line_cloud = handle.advertise<PCLCloud>("/line_cloud", 100);
    initLineDetection();
}


PointCloud<PointXYZ>::Ptr LineDetector::toPointCloud(Mat src){
    PointCloud<PointXYZ>::Ptr cloud(new PointCloud<PointXYZ>);
    tf::StampedTransform transform;
    tf_listener.lookupTransform("/base_footprint", "/camera_left", ros::Time(0), transform);
    double roll, pitch, yaw;
    tf::Matrix3x3(transform.getRotation()).getRPY(roll, pitch, yaw);
    auto origin_z = transform.getOrigin().getZ();
    auto origin_y = transform.getOrigin().getY();
    auto HFOV = radians(66.0);
    auto VFOV = radians(47.6);
    pitch = -roll; // Because conventions are different and I'm in the middle of comp, and give me a break.
    for(int r = src.rows/2; r < src.rows; r++)
    {
        uchar *row = src.ptr<uchar>(r);
        for(int c = 0; c < src.cols; c++)
        {
            if(row[c] > 0)
            {
                auto pitch_offset = ((float)(r-src.rows/2) / src.rows) * VFOV;
                auto y = origin_z /tan(pitch + pitch_offset) + origin_y;

                auto theta = ((float)(c-src.cols/2) / src.cols) * HFOV;
                auto x = y * tan(theta);

                cloud->points.push_back(PointXYZ(x, y, 0));
            }
        }
    }
	cloud->header.frame_id = "base_footprint";
	return cloud;
}

void LineDetector::initLineDetection() {
    //cerr << "DetectLines::Initing" << endl;
    lineThickness = 20;
    lineAnchor = 1;
    lineContinue = 23;
    lineLength = 1;
    float karray[3][9][9] = {
            {
                    {-1,   -1,    -1,    -1,    -1,    -1,    -1,    -1,    -1},
                    {-1,   -1,    -1,    -1,    -1,    -1,    -1,    -1,    -1},
                    {-1,   -1,    -1,    -1,    -1,    -1,    -1,    -1,    -1},
                    {1,     1,     1,     1,     1,     1,     1,     1,     1},
                    {1,     1,     1,     1,     1,     1,     1,     1,     1},    
                    {1,     1,     1,     1,     1,     1,     1,     1,     1},    
                    {0,     0,     0,     0,     0,     0,     0,     0,     0},    
                    {0,     0,     0,     0,     0,     0,     0,     0,     0},    
                    {0,     0,     0,     0,     0,     0,     0,     0,     0}
            },     
            {
                    {-1,   -1,    -1,    -1,    -1,    -1,    -1,    -1,    -1},    
                    {-1,   -1,    -1,    -1,    -1,    -1,    -1,     0,     1},    
                    {-1,   -1,    -1,    -1,    -1,     0,     1,     1,     1},    
                    {-1,   -1,    -1,     0,     1,     1,     1,     1,     1},    
                    {-1,    0,     1,     1,     1,     1,     1,    .5,     0},    
                    {1,     1,     1,     1,     1,    .5,     0,     0,     0},    
                    {1,     1,     1,    .5,     0,     0,     0,     0,     0},    
                    {1,    .5,     0,     0,     0,     0,     0,     0,     0},    
                    {0,     0,     0,     0,     0,     0,     0,     0,     0}
            },
            {
                    {-.89,-.89, -.89,  -.89,  -.89,  -.89,  -.89,     1,     1},    
                    {-.89,-.89, -.89,  -.89,  -.89,  -.89,     1,     1,     1},    
                    {-.89,-.89, -.89,  -.89,  -.89,     1,     1,     1,     0},    
                    {-.89,-.89, -.89,  -.89,     1,     1,     1,     0,     0},    
                    {-.89,-.89, -.89,     1,     1,     1,     0,     0,     0},    
                    {-.89,-.89,    1,     1,     1,     0,     0,     0,     0},    
                    {-.89,  1,     1,     1,     0,     0,     0,     0,     0},    
                    {1,     1,     1,     0,     0,     0,     0,     0,     0},    
                    {1,     1,     0,     0,     0,     0,     0,     0,     0}
            }
    };

    Mat kernel1(9, 9, CV_32FC1, karray[0]);
    kernel1 /= 27;
    Mat kernel2(9, 9, CV_32FC1, karray[1]);
    kernel2 /= 25;
    Mat kernel3(9, 9, CV_32FC1, karray[2]);
    kernel3 /= 25;

    Mat kernel4 = kernel2.t();
    Mat kernel5 = kernel1.t();

    Mat kernel6;
    Mat kernel7;
    Mat kernel8;

    flip(kernel4, kernel6, 0);
    flip(kernel3, kernel7, 0);
    flip(kernel2, kernel8, 0);

    kernels[0] = kernel1.clone();
    kernels[1] = kernel2.clone();
    kernels[2] = kernel3.clone();
    kernels[3] = kernel4.clone();
    kernels[4] = kernel5.clone();
    kernels[5] = kernel6.clone();
    kernels[6] = kernel7.clone();
    kernels[7] = kernel8.clone();

    for (int i = 0; i < KERNAL_COUNT; i++) {
        Mat kernelComplement;
        flip(kernels[i], kernelComplement, -1);
        kernelComplements[i] = kernelComplement.clone();
    }
}


void LineDetector::DetectLines(int lineThickness, int lineLength, int lineAnchor, int lineContinue) {
    dst_img = Mat::zeros(src_img.size(), src_img.type());

    // Resize the image such that the lines are approximately 3 pixels wide
    //cerr << "DetectLines::Reducing Image" << endl;
    lineThickness = max(1, lineThickness); // 0 thickness doesn't make sense
    resize(src_img, working, Size(3*src_img.cols/lineThickness, 3*src_img.rows/lineThickness), 0, 0, INTER_LANCZOS4);

    // Convert the image into HSV space to make processing white lines easier
    //cerr << "DetectLines::Converting to HSV" << endl;
    cvtColor(working, working, CV_BGR2HSV);

    // Calculate each pixel's "whiteness" defined as value*(255-saturation);
    //cerr << "DetectLines::Filtering Whiteness" << endl;
    WhitenessFilter(working, working);

    // Pass directional kernels over image
    //cerr << "DetectLines::Filtering kernels" << endl;
    for(size_t i = 0; i < KERNAL_COUNT; i++)
        filter2D(working, kernelResults[i], -1, kernels[i]);

    // Pass directional kernel complements over image (same edge, rotated 180 degrees, 3 pixels between edge and complement)
    //cerr << "DetectLines::Filtering complements" << endl;
    for(size_t i = 0; i < KERNAL_COUNT; i++)
        filter2D(working, complementResults[i], -1, kernelComplements[i]);

    // Multiply the results of kernel filter by its complement
    //cerr << "DetectLines::Multiplying Results" << endl;
    MultiplyByComplements(kernelResults, complementResults, kernelResults);

    // LineDrawing implementation reduces detection to single pixel wide lines of a minimum width
//    Mat* detectedLines = new Mat(LineDrawing(geometricResults, lineAnchor, lineContinue, lineLength));

    working = Mat::zeros(kernelResults[0].size(), kernelResults[0].type());
    //cerr << "DetectLines::Thresholding Results" << endl;
    for(int i = 0; i < KERNAL_COUNT; i++) {
        threshold(kernelResults[i], kernelResults[i], ((float)lineContinue*lineContinue)/255, 255, CV_THRESH_BINARY);
        bitwise_or(working, kernelResults[i], working);
    }

    cerr<<"working type is "<<working.type()<<endl<<endl;

    EnforceLength(working, 30);

    cvtColor(working, working, CV_GRAY2BGR);

    cerr<<"working type is "<<working.type()<<endl;
    cerr<<"working size is "<<working.size()<<endl;

    cerr<<"src type is "<<src_img.type()<<endl;
    cerr<<"src size is "<<src_img.size()<<endl;

    cerr<<"dst type is "<<dst_img.type()<<endl;
    cerr<<"dst size is "<<dst_img.size()<<endl;


    resize(working, dst_img, src_img.size(), src_img.type());
    //cerr << "lineContinue: " << lineContinue << endl;
}

void LineDetector::WhitenessFilter(Mat& hsv_image, Mat& fin_img) {
    Mat result = 255 * Mat::ones(hsv_image.size(), CV_16UC1);
    Mat tmp;
    hsv_image.convertTo(tmp, CV_16UC3, 1.0);
    Mat channel[3];
    split(tmp, channel);
    result = result - channel[1];
    result = result.mul(channel[2]);
    result.convertTo(fin_img, CV_8UC1, 1.0/255);
}

void LineDetector::MultiplyByComplements(Mat* images, Mat* complements, Mat* results) {
    for(size_t i = 0; i < KERNAL_COUNT; i++) {
        Mat image;
        Mat complement;
        Mat result = Mat::zeros(images[0].size(), CV_16UC1);
        images[i].convertTo(image, CV_16UC1, 1.0);
        complements[i].convertTo(complement, CV_16UC1, 1.0);
        result = image.mul(complement);
        result.convertTo(results[i], CV_8UC1, 1.0/255); // TODO figure this const out
    }
}


void EnforceLength(Mat& img, int length) {

    cout<<"I am in Enforce Length function call"<<endl<<endl;

    // Thresholding the line length using the area of the contours
    vector<vector<Point>> contours;
    vector<vector<Point>> contoursThreshold;
    vector<Vec4i> hierarchy;

<<<<<<< HEAD
    cout<<"entering find contours"<<endl<<endl;

    cerr<<"img type is "<<img.type()<<endl<<endl;

    findContours(img, contours, CV_RETR_LIST, CV_CHAIN_APPROX_NONE);

    cout<<"exiting find contours"<<endl<<endl;

    for (unsigned int i = 0; i < contours.size(); ++i) {
        if ((int) contours[i].size() < length) {
=======
    for (unsigned int i = 0; i < contours.size(); ++i) {
        double tempCArea = contourArea(contours[i]);
        if (tempCArea < length * 3) {
>>>>>>> 8f031cff
            contoursThreshold.push_back(contours[i]);
        }
    }

    Scalar color(0, 0, 0);
    drawContours(img, contoursThreshold, -1, color, 3);
}<|MERGE_RESOLUTION|>--- conflicted
+++ resolved
@@ -15,21 +15,19 @@
 cv_bridge::CvImagePtr cv_ptr;
 typedef pcl::PointCloud<pcl::PointXYZ> PCLCloud;
 
-void EnforceLength(Mat&, int);
-
 constexpr double radians(double degrees)
 {
     return degrees / 180.0 * M_PI;
 }
 
 void LineDetector::img_callback(const sensor_msgs::ImageConstPtr& msg) {
-    cerr << "CALLBACK CALLED" << endl;
-
-    chrono::time_point<chrono::system_clock> start, end; // instantiate time to use
-    start = chrono::system_clock::now();
+    // chrono::time_point<chrono::system_clock> start, end; // instantiate time to use
+    // start = chrono::system_clock::now();
 
     cv_ptr = cv_bridge::toCvCopy(msg, "");
     src_img = cv_ptr->image;
+    dst_img = Mat::zeros(src_img.size(), src_img.type());
+    fin_img = Mat::zeros(src_img.size(), src_img.type());
 
     // What separates lines from other objects?
     // 1. Lines are whiter than their surroundings
@@ -37,23 +35,23 @@
     // 3. A section of a line has two other line sections adjascent to it
     // 4. We know roughly how wide a line is going to be
 
-    DetectLines(lineThickness, lineLength, lineAnchor, lineContinue);
-<<<<<<< HEAD
-//    EnforceContinuity(kernelResults, fin_img);
-=======
-    //EnforceContinuity(kernelResults, fin_img);
-
-    EnforceLength(fin_img, 20);
->>>>>>> 8f031cff
-
-    resize(fin_img, fin_img, Size(src_img.cols, src_img.rows), 0, 0, INTER_LANCZOS4);
-//    cloud = toPointCloud(fin_img);
-//    _line_cloud.publish(cloud);
-
-    end = chrono::system_clock::now();
-    chrono::duration<double> elapsedTime = end - start;
-
-    cout<<elapsedTime.count();
+    DetectLines(lineThickness);
+
+    EnforceLength(working, lineLengthThreshold);
+
+    cvtColor(working, working, CV_GRAY2BGR);
+    resize(working, fin_img, Size(src_img.cols, src_img.rows), 0, 0, INTER_LANCZOS4);
+
+    cloud = toPointCloud(fin_img);
+    _line_cloud.publish(cloud);
+
+    cv_ptr->image = fin_img;
+    _filt_img.publish(cv_ptr->toImageMsg());
+
+    // end = chrono::system_clock::now();
+    // chrono::duration<double> elapsedTime = end - start;
+
+    // cerr<<elapsedTime.count();
 }
 
 typedef struct Node {
@@ -68,152 +66,6 @@
         length = l;
     }
 } Node;
-
-void LineDetector::EnforceContinuity(Mat* directions, Mat& out) {
-    cerr << "Enforcing Continuity" << endl;
-    unsigned int iterations = 300;
-    int minpathlength = 20;
-    Mat gradient = Mat::zeros(directions[0].rows, directions[0].cols, CV_8UC1);
-    Mat fin_img = Mat::zeros(directions[0].rows, directions[0].cols, CV_8UC3);
-
-
-    for(size_t i = 0; i < KERNAL_COUNT; i++) {
-        Mat bgr[3];
-        split(directions[i], bgr);
-        bitwise_and(bgr[0], (0b00000001 << i), bgr[0]);
-        bitwise_or(gradient, bgr[0], gradient);
-    }
-    cerr << "Reached checkpoint 1" << endl;
-    auto getneighbors = [](shared_ptr<Node> n, Mat& gradient) {
-        auto similarbits = [](unsigned char a, unsigned char b) {
-            return ((a == b) | (a == b << 1) | (a == b >> 1) | (129 == (a | b)));
-        };
-        vector <shared_ptr<Node> > neighbors;
-        if(!n) return neighbors;
-        Point p = n->point;
-        const unsigned char g = gradient.at<uchar>(p);
-        bool forward = true;
-        int px = n->prev ? (n->point.x > n->prev->point.x ? 1 : -1) : n->length;
-        int py = n->prev ? (n->point.y > n->prev->point.y ? 1 : -1) : n->length;
-
-        if (g & 0b00010000) {           // forward -> y new < y old
-            if (py > 0) forward = false;
-            px = 0;
-            py = -2;
-        } else if (g & 0b00000001) {    // forward -> x new > x old
-            if(px < 0) forward = false;
-            px = 2;
-            py = 0;
-        } else if (g & 0b00000010) {    // forward -> x new > x old
-            if(px < 0) forward = false;
-            px = 2;
-            py = -1;
-        } else if (g & 0b00000100) {    // forward -> x new > x old
-            if(px < 0 || py > 0) forward = false;
-            px = 2;
-            py = -2;
-        } else if (g & 0b00001000) {    // forward -> y new < y old
-            if(py > 0) forward = false;
-            px = 1;
-            py = -2;
-        } else if (g & 0b00100000) {    // forward -> y new < y old
-            if(py > 0) forward = false;
-            px = -1;
-            py = -2;
-        } else if (g & 0b01000000) {    // forward -> y new < y old
-            if(px > 0 || py > 0) forward = false;
-            px = -2;                   //            x new < x old
-            py = -2;
-        } else if (g & 0b10000000) {    // forward -> x new < x old
-            if(px > 0) forward = false;
-            px = -2;
-            py = -1;
-        }
-        if(!forward) {
-            px *= -1;
-            py *= -1;
-        }
-        if (g) {
-            for (int dx = -1; dx < 2; dx++) {
-                for (int dy = -1; dy < 2; dy++) {
-                    Point newp(p.x + px + dx, p.y + py + dy);
-                    if (newp.x < gradient.cols &&
-                        newp.x >= 0 &&
-                        newp.y < gradient.rows &&
-                        newp.y >= 0)
-                        if (similarbits(gradient.at<uchar>(newp), g)) {
-                            neighbors.push_back(make_shared<Node>(n, newp, (n->length > 0) ? (n->length + 1) : (n->length - 1)));
-                        }
-
-                }
-            }
-        }
-        gradient.at<uchar>(p) = 0;
-
-        return neighbors;
-    };
-    cerr << "Reached checkpoint 2" << endl;
-
-    Mat randlineinds;
-
-    findNonZero(gradient, randlineinds);
-
-    randShuffle(randlineinds);
-
-    cerr << "Reached checkpoint 3" << endl;
-    for(size_t i = 0; i < iterations && i < randlineinds.total(); i++) {
-
-        Mat gradientcopy = gradient.clone();
-        vector<shared_ptr<Node> > frontier;
-        shared_ptr<Node> start = make_shared<Node>(nullptr, randlineinds.at<Point>(i), 1);
-        shared_ptr<Node> trats = make_shared<Node>(nullptr, randlineinds.at<Point>(i), -1);
-        frontier.push_back(trats);
-        frontier.push_back(start);
-
-        shared_ptr<Node> current = start;
-        shared_ptr<Node> bestpathforward = start;
-        shared_ptr<Node> bestpathbackward = trats;
-
-        while(!frontier.empty()) {
-            current = frontier.back();
-            frontier.pop_back();
-
-            if (current->length > 0) {
-                if (current->length > bestpathforward->length)
-                    bestpathforward = current;
-            } else {
-                if (current->length < bestpathbackward->length)
-                    bestpathbackward = current;
-            }
-
-            vector<shared_ptr<Node>> neighbors = getneighbors(current, gradientcopy);
-            if(neighbors.empty()) continue;
-            for(shared_ptr<Node>& n : neighbors)
-                frontier.push_back(n);
-        }
-
-        if(bestpathforward->length - bestpathbackward->length > minpathlength) {
-
-            current = bestpathforward;
-            while (current) {
-                fin_img.at<Vec3b>(current->point) = Vec3b(255, 255, 255);
-                current = current->prev;
-            }
-            current = bestpathbackward;
-            while (current) {
-                fin_img.at<Vec3b>(current->point) = Vec3b(255, 255, 255);
-                current = current->prev;
-            }
-        }
-        cv_ptr->image = fin_img;
-        cerr << "Publishing to filt_img" << endl;
-        _filt_img.publish(cv_ptr->toImageMsg());
-        Mat channels[3];
-        split(fin_img, channels);
-        out = channels[0];
-    }
-    cerr << "Reached checkpoint 4" << endl;
-}
 
 LineDetector::LineDetector(ros::NodeHandle &handle)
       : _it(handle)
@@ -255,16 +107,15 @@
             }
         }
     }
-	cloud->header.frame_id = "base_footprint";
-	return cloud;
+    cloud->header.frame_id = "base_footprint";
+    return cloud;
 }
 
 void LineDetector::initLineDetection() {
-    //cerr << "DetectLines::Initing" << endl;
+    cerr << "DetectLines::Initing" << endl;
     lineThickness = 20;
-    lineAnchor = 1;
-    lineContinue = 23;
-    lineLength = 1;
+    lineLengthThreshold = 30;
+
     float karray[3][9][9] = {
             {
                     {-1,   -1,    -1,    -1,    -1,    -1,    -1,    -1,    -1},
@@ -336,8 +187,7 @@
 }
 
 
-void LineDetector::DetectLines(int lineThickness, int lineLength, int lineAnchor, int lineContinue) {
-    dst_img = Mat::zeros(src_img.size(), src_img.type());
+void LineDetector::DetectLines(int lineThickness) {
 
     // Resize the image such that the lines are approximately 3 pixels wide
     //cerr << "DetectLines::Reducing Image" << endl;
@@ -366,34 +216,13 @@
     //cerr << "DetectLines::Multiplying Results" << endl;
     MultiplyByComplements(kernelResults, complementResults, kernelResults);
 
-    // LineDrawing implementation reduces detection to single pixel wide lines of a minimum width
-//    Mat* detectedLines = new Mat(LineDrawing(geometricResults, lineAnchor, lineContinue, lineLength));
-
     working = Mat::zeros(kernelResults[0].size(), kernelResults[0].type());
     //cerr << "DetectLines::Thresholding Results" << endl;
     for(int i = 0; i < KERNAL_COUNT; i++) {
-        threshold(kernelResults[i], kernelResults[i], ((float)lineContinue*lineContinue)/255, 255, CV_THRESH_BINARY);
+        // threshold(kernelResults[i], kernelResults[i], ((float)lineContinue*lineContinue)/255, 255, CV_THRESH_BINARY);
+        adaptiveThreshold(kernelResults[i], kernelResults[i], 255, ADAPTIVE_THRESH_GAUSSIAN_C, THRESH_BINARY, 9, -1.85);
         bitwise_or(working, kernelResults[i], working);
     }
-
-    cerr<<"working type is "<<working.type()<<endl<<endl;
-
-    EnforceLength(working, 30);
-
-    cvtColor(working, working, CV_GRAY2BGR);
-
-    cerr<<"working type is "<<working.type()<<endl;
-    cerr<<"working size is "<<working.size()<<endl;
-
-    cerr<<"src type is "<<src_img.type()<<endl;
-    cerr<<"src size is "<<src_img.size()<<endl;
-
-    cerr<<"dst type is "<<dst_img.type()<<endl;
-    cerr<<"dst size is "<<dst_img.size()<<endl;
-
-
-    resize(working, dst_img, src_img.size(), src_img.type());
-    //cerr << "lineContinue: " << lineContinue << endl;
 }
 
 void LineDetector::WhitenessFilter(Mat& hsv_image, Mat& fin_img) {
@@ -420,31 +249,17 @@
 }
 
 
-void EnforceLength(Mat& img, int length) {
-
-    cout<<"I am in Enforce Length function call"<<endl<<endl;
-
+void LineDetector::EnforceLength(Mat& img, int length) {
     // Thresholding the line length using the area of the contours
     vector<vector<Point>> contours;
     vector<vector<Point>> contoursThreshold;
     vector<Vec4i> hierarchy;
 
-<<<<<<< HEAD
-    cout<<"entering find contours"<<endl<<endl;
-
-    cerr<<"img type is "<<img.type()<<endl<<endl;
-
-    findContours(img, contours, CV_RETR_LIST, CV_CHAIN_APPROX_NONE);
-
-    cout<<"exiting find contours"<<endl<<endl;
+    Mat copy = img.clone();
+    findContours(copy, contours, CV_RETR_LIST, CV_CHAIN_APPROX_NONE);
 
     for (unsigned int i = 0; i < contours.size(); ++i) {
         if ((int) contours[i].size() < length) {
-=======
-    for (unsigned int i = 0; i < contours.size(); ++i) {
-        double tempCArea = contourArea(contours[i]);
-        if (tempCArea < length * 3) {
->>>>>>> 8f031cff
             contoursThreshold.push_back(contours[i]);
         }
     }

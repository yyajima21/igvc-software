#include "linedetector.h"
#include <igvc/CVUtils.hpp>

cv_bridge::CvImagePtr cv_ptr;
typedef pcl::PointCloud<pcl::PointXYZ> PCLCloud;

void LineDetector::info_img_callback(const sensor_msgs::ImageConstPtr& msg,
                                     const sensor_msgs::CameraInfoConstPtr& cam_info)
{
  cv_bridge::CvImagePtr cv_copy;
  cv_copy = cv_bridge::toCvCopy(msg, "");
  cv::Mat img = cv_copy->image;

  img = ResizeCameraImage(img, 640, 360);
  sensor_msgs::CameraInfo cam_info_rsz = ResizeCameraInfo(cam_info, 640, 360);

  cam.fromCameraInfo(cam_info_rsz);
  img_callback(img, msg);
}

void LineDetector::img_callback(const cv::Mat msg_img, const sensor_msgs::ImageConstPtr& origMsg)
{
  src_img = msg_img;

  // Convert image to grayscale
  cv::cvtColor(src_img, src_img, CV_BGR2GRAY);

  // Crops the image (removes sky)
  int topCrop = 2 * src_img.rows / 3;
  cv::Rect roiNoSky(0, topCrop, src_img.cols, src_img.rows - topCrop);
  src_img = src_img(roiNoSky);

  // Create blank canvas
  fin_img = cv::Mat::zeros(src_img.size(), src_img.type());

  // Gaussian Blur
  cv::GaussianBlur(src_img, working, cv::Size(3, 3), 2.0);

  // Detect edges
  cv::Canny(working, working, cannyThresh, cannyThresh * ratio, 3);

  // Erosion and dilation
  int kernel_size = 3;
  cv::Mat erosion_kernal = cv::getStructuringElement(cv::MORPH_CROSS, cv::Size(kernel_size, kernel_size));
  cv::dilate(working, working, erosion_kernal);
  cv::dilate(working, working, erosion_kernal);
  cv::dilate(working, working, erosion_kernal);
  cv::erode(working, working, erosion_kernal);
  cv::erode(working, working, erosion_kernal);
  cv::erode(working, working, erosion_kernal);

  // Find lines
  std::vector<cv::Vec4i> lines;
  cv::HoughLinesP(working, lines, 1.0, CV_PI / 180, houghThreshold, houghMinLineLength, houghMaxLineGap);
  for (size_t i = 0; i < lines.size(); ++i)
  {
<<<<<<< HEAD
    /*
    cv::LineIterator it(fin_img, cv::Point(lines[i][0], lines[i][1]), cv::Point(lines[i][2], lines[i][3]), 8);
    for (int j = 0; j < it.count; j++, it++) 
    {
      if (i % pixelSeparation == 0) 
    cv::LineIterator it(fin_img, cv::Point(lines[i][0], lines[i][1]), cv::Point(lines[i][2], lines[i][3]), 8);
    for (int j = 0; j < it.count; j++, it++) 
    {
      if (i % pixelSeparation != 0) 
      {
        (*it)[0] = 0;
      }
    }
    */
    cv::line(fin_img, cv::Point(lines[i][0], lines[i][1]), cv::Point(lines[i][2], lines[i][3]),
             cv::Scalar(255, 255, 255), 1, 4);
    //std::cout<<(lines[i][0]-lines[i][2])<< " " <<(lines[i][1]-lines[i][3]) << std::endl;
=======
    cv::LineIterator it(fin_img, cv::Point(lines[i][0], lines[i][1]), cv::Point(lines[i][2], lines[i][3]), 8);
    for (int j = 0; j < it.count; ++j, ++it)
    {
      if (j % outputLineSpacing == 0)
        fin_img.at<uchar>(it.pos()) = 255;
    }
>>>>>>> 799ebf28
  }

  // Re-fill sky area of image with black
  cv::Mat black = cv::Mat::zeros(cv::Size(src_img.cols, topCrop), src_img.type());
  cv::vconcat(black, fin_img, fin_img);
  pcl::PointCloud<pcl::PointXYZ>::Ptr cloud;

  cloud = toPointCloud(tf_listener, MatToContours(fin_img), cam, topic);

  // Limit how far the points are plotted in the cloud
  capPointCloud(cloud, maxDistance);

  _line_cloud.publish(cloud);

  cv::cvtColor(fin_img, fin_img, CV_GRAY2BGR);
  cv_bridge::CvImagePtr newPtr = cv_bridge::toCvCopy(origMsg, "");
  newPtr->image = fin_img;
  _filt_img.publish(newPtr->toImageMsg());
}

LineDetector::LineDetector(ros::NodeHandle& handle, const std::string& topic)
  : _it(handle), topic(topic), tf_listener(handle)
{
  _src_img_info = _it.subscribeCamera(topic + "/image_raw", 1, &LineDetector::info_img_callback, this);
  _filt_img = _it.advertise(topic + "/filt_img", 1);
  _line_cloud = handle.advertise<PCLCloud>(topic + "/line_cloud", 100);

  handle.getParam(ros::this_node::getName() + "/config/line/cannyThresh", cannyThresh);
  handle.getParam(ros::this_node::getName() + "/config/line/ratio", ratio);
  handle.getParam(ros::this_node::getName() + "/config/line/houghThreshold", houghThreshold);
  handle.getParam(ros::this_node::getName() + "/config/line/houghMinLineLength", houghMinLineLength);
  handle.getParam(ros::this_node::getName() + "/config/line/houghMaxLineGap", houghMaxLineGap);
  handle.getParam(ros::this_node::getName() + "/config/line/pixelSeparation", pixelSeparation);
  handle.getParam(ros::this_node::getName() + "/config/line/maxDistance", maxDistance);
  handle.getParam(ros::this_node::getName() + "/config/line/outputLineSpacing", outputLineSpacing);
}<|MERGE_RESOLUTION|>--- conflicted
+++ resolved
@@ -54,32 +54,12 @@
   cv::HoughLinesP(working, lines, 1.0, CV_PI / 180, houghThreshold, houghMinLineLength, houghMaxLineGap);
   for (size_t i = 0; i < lines.size(); ++i)
   {
-<<<<<<< HEAD
-    /*
-    cv::LineIterator it(fin_img, cv::Point(lines[i][0], lines[i][1]), cv::Point(lines[i][2], lines[i][3]), 8);
-    for (int j = 0; j < it.count; j++, it++) 
-    {
-      if (i % pixelSeparation == 0) 
-    cv::LineIterator it(fin_img, cv::Point(lines[i][0], lines[i][1]), cv::Point(lines[i][2], lines[i][3]), 8);
-    for (int j = 0; j < it.count; j++, it++) 
-    {
-      if (i % pixelSeparation != 0) 
-      {
-        (*it)[0] = 0;
-      }
-    }
-    */
-    cv::line(fin_img, cv::Point(lines[i][0], lines[i][1]), cv::Point(lines[i][2], lines[i][3]),
-             cv::Scalar(255, 255, 255), 1, 4);
-    //std::cout<<(lines[i][0]-lines[i][2])<< " " <<(lines[i][1]-lines[i][3]) << std::endl;
-=======
     cv::LineIterator it(fin_img, cv::Point(lines[i][0], lines[i][1]), cv::Point(lines[i][2], lines[i][3]), 8);
     for (int j = 0; j < it.count; ++j, ++it)
     {
       if (j % outputLineSpacing == 0)
         fin_img.at<uchar>(it.pos()) = 255;
     }
->>>>>>> 799ebf28
   }
 
   // Re-fill sky area of image with black

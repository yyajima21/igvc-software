--- conflicted
+++ resolved
@@ -12,13 +12,10 @@
 #include <opencv2/video/video.hpp>
 #include <opencv2/opencv.hpp>
 #include <sensor_msgs/image_encodings.h>
-<<<<<<< HEAD
 #include <pcl_ros/point_cloud.h>
-=======
 #include <queue>
 #include <algorithm>
 #include <vector>
->>>>>>> 90c567f2
 
 using namespace std;
 using namespace cv;
@@ -31,42 +28,19 @@
 typedef pcl::PointCloud<pcl::PointXYZ> PCLCloud;
 
 void LineDetector::img_callback(const sensor_msgs::ImageConstPtr& msg) {
-<<<<<<< HEAD
-	try
-	{
-		cv::imshow("view", cv_bridge::toCvShare(msg, "bgr8") -> image);
-		cv_ptr = cv_bridge::toCvCopy(msg, sensor_msgs::image_encodings::BGR8);
-	}
-	catch (cv_bridge::Exception& e)
-	{
-		ROS_ERROR("Could not convert from '%s' to 'bgr8'.", msg->encoding.c_str());
-	}
-	if (primaryMethod()) { // If primary method returns true, stop
-	    return;
-    } else { // if not, use other method
-		otherMethod(msg, cv_ptr);
-	}
-}
-
-LineDetector::LineDetector(ros::NodeHandle &handle)
-    : max_elem(2),
-      max_kernel_size(2),
-      gaussian_size(7),
-	  _it(handle)
-{
-    erosion_elem = 2;
-    erosion_size = 1;
-    dilation_elem = 2;
-    dilation_size = 2;
-    bg = new BackgroundSubtractorMOG2();
-	refresh = 0;
-
-    _src_img = _it.subscribe("/stereo/left/image_raw", 1, &LineDetector::img_callback, this);
-    //_src_img = _it.subscribe("/left/image_color", 1, &LineDetector::img_callback, this);
-	_filt_img = _it.advertise("/filt_img", 1);
-    _line_cloud = handle.advertise<PCLCloud>("/line_cloud", 100);
-=======
-    // What separates lines from other objects?
+
+    cv_ptr = cv_bridge::toCvCopy(msg, "");
+
+	// UNCOMMENT THESE LINES TO RUN MY CODE
+	//
+//	if (primaryMethod()) { // If primary method returns true, stop
+//	    return;
+//    } else { // if not, use other method
+//		otherMethod(msg, cv_ptr);
+//	}
+	//
+
+	// What separates lines from other objects?
     // 1. Lines are whiter than their surroundings
     // 2. Lines are on the ground
     // 3. A section of a line has two other line sections adjascent to it
@@ -75,8 +49,6 @@
     const int linewidthpixels = 11;
     const int edgethreshold = 15;
 
-    cv_ptr = cv_bridge::toCvCopy(msg, "");
-
     Mat grnd = (cv_ptr->image).clone();
     Mat nature_dst = (cv_ptr->image).clone();
     Mat squish_dst = (cv_ptr->image).clone();
@@ -92,7 +64,8 @@
 
 //// Ground Detector
 //    cvtColor(color1_dst, ground_dst, CV_BGR2GRAY);
-//    rectangle(ground_dst, Point(0,0), Point(ground_dst.cols, ground_dst.rows/2), Scalar(0, 0, 0), CV_FILLED);
+//    rectangle(ground_dst, Point(0,0), Point(ground_dst.cols, ground_dst.
+//2), Scalar(0, 0, 0), CV_FILLED);
 //    rectangle(ground_dst, Point(0, ground_dst.rows/2), Point(ground_dst.cols, ground_dst.rows), Scalar(255, 255, 255), CV_FILLED);
 
 // Ground Slicer
@@ -200,6 +173,14 @@
 //    _filt_img6.publish(cv_ptr->toImageMsg());
 //    cv_ptr->image = results[7];
 //    _filt_img7.publish(cv_ptr->toImageMsg());
+
+    int rows = binary.rows;
+    int cols = binary.cols;
+	cv::Mat transformDst(rows, cols, CV_8UC3);
+    transformPoints(binary, transformDst);
+    cloud = toPointCloud(transformDst);
+
+    _line_cloud.publish(cloud);
 }
 
 Mat LineDetector::getGeometricMean(Mat &image, Mat &kernal) {
@@ -253,7 +234,6 @@
     merge(newchannel, fin_img);
 //    normalize(fin_img, fin_img, 0, 255, NORM_MINMAX, -1);
     return fin_img;
->>>>>>> 90c567f2
 }
 
 bool operator<(const Vec3f& s1, const Vec3f& s2) {
@@ -300,12 +280,98 @@
 
 Mat src_gray;
 
-char* window_name = "Threshold Demo";
-
-char* trackbar_type = "Type: \n 0: Binary \n 1: Binary Inverted \n 2: Truncate \n 3: To Zero \n 4: To Zero Inverted";
-char* trackbar_value = "Value";
-
-<<<<<<< HEAD
+string window_name = "Threshold Demo";
+
+string trackbar_type = "Type: \n 0: Binary \n 1: Binary Inverted \n 2: Truncate \n 3: To Zero \n 4: To Zero Inverted";
+string trackbar_value = "Value";
+
+void Threshold_Test(int, void*) {
+    Mat dst;
+    Mat bgr[3];
+
+    split(src_gray, bgr);
+    hconcat(bgr[1], bgr[2], dst);
+    hconcat(bgr[0], dst, dst);
+    threshold( dst, dst, threshold_value, max_BINARY_value, threshold_type );
+
+    imshow(window_name, dst);
+}
+
+void LineDetector::drawWhite(Mat &image) {
+
+    /// Convert the image to Gray
+    src_gray = image.clone();
+//    cvtColor( image, src_gray, CV_BGR2GRAY );
+
+    /// Spread pixel values over space
+//    equalizeHist(src_gray, src_gray);
+
+    /// Create a window to display results
+    namedWindow( window_name, CV_WINDOW_AUTOSIZE );
+
+    /// Create Trackbar to choose type of Threshold
+    createTrackbar( trackbar_type,
+                    window_name, &threshold_type,
+                    max_type, Threshold_Test );
+
+    createTrackbar( trackbar_value,
+                    window_name, &threshold_value,
+                    max_value, Threshold_Test );
+
+    /// Call the function to initialize
+    Threshold_Test( 0, 0 );
+
+    /// Wait until user finishes program
+    while(true)
+    {
+        int c;
+        c = waitKey( 20 );
+        if( (char)c == 27 )
+        { break; }
+    }
+}
+
+void LineDetector::Erosion(Mat* dst) {
+  int erosion_type = MORPH_ELLIPSE;
+  if( erosion_elem == 0 ){ erosion_type = MORPH_RECT; }
+  else if( erosion_elem == 1 ){ erosion_type = MORPH_CROSS; }
+  else if( erosion_elem == 2) { erosion_type = MORPH_ELLIPSE; }
+
+  Mat element = getStructuringElement( erosion_type,
+                                       Size( 2*erosion_size + 1, 2*erosion_size+1 ),
+                                       Point( erosion_size, erosion_size ) );
+  // Apply the erosion operation
+  erode( *dst, *dst, element );
+}
+
+LineDetector::LineDetector(ros::NodeHandle &handle)
+    : max_elem(2),
+      max_kernel_size(2),
+      gaussian_size(7),
+	  _it(handle)
+{
+    erosion_elem = 2;
+    erosion_size = 1;
+    dilation_elem = 2;
+    dilation_size = 2;
+    bg = new BackgroundSubtractorMOG2();
+	refresh = 0;
+
+    _src_img = _it.subscribe("/stereo/left/image_raw", 1, &LineDetector::img_callback, this);
+    //_src_img = _it.subscribe("/left/image_color", 1, &LineDetector::img_callback, this);
+	_filt_img = _it.advertise("/filt_img", 1);
+    _filt_img1 = _it.advertise("/filt_img1", 1);
+    _filt_img2 = _it.advertise("/filt_img2", 1);
+    _filt_img3 = _it.advertise("/filt_img3", 1);
+    _filt_img4 = _it.advertise("/filt_img4", 1);
+    _filt_img5 = _it.advertise("/filt_img5", 1);
+    _filt_img6 = _it.advertise("/filt_img6", 1);
+    _filt_img7 = _it.advertise("/filt_img7", 1);
+    _filt_img8 = _it.advertise("/filt_img8", 1);
+    _line_cloud = handle.advertise<PCLCloud>("/line_cloud", 100);
+    
+}
+
 bool LineDetector::otherMethod(const sensor_msgs::ImageConstPtr& msg, cv_bridge::CvImagePtr cv_ptr) {
     cv_ptr = cv_bridge::toCvCopy(msg, "");
 	
@@ -398,13 +464,14 @@
 
 	
     cv_ptr->image = imgmat;
-//	cv::Mat transformDst(rows, cols, CV_8UC3);
-//    transformPoints(imgmat, transformDst);
+	cv::Mat transformDst(rows, cols, CV_8UC3);
+    transformPoints(imgmat, transformDst);
 //	cv_ptr->image = transformDst;
 	//cvtColor(cv_ptr->image, cv_ptr->image, CV_BGR2GRAY);
 	//cvtColor(cv_ptr->image, cv_ptr->image, CV_GRAY2BGR);
     _filt_img.publish(cv_ptr->toImageMsg());
 //    _filt_img.publish(imgmat);
+    cloud = toPointCloud(transformDst);
 
     cout <<"Sending new matrix"<<endl;
 
@@ -460,68 +527,9 @@
 
 	// TODO REPLACE WITH ROS COMMUNICATION
     //onNewCloud(cloud, offset);
-=======
-void Threshold_Test(int, void*) {
-    Mat dst;
-    Mat bgr[3];
-
-    split(src_gray, bgr);
-    hconcat(bgr[1], bgr[2], dst);
-    hconcat(bgr[0], dst, dst);
-    threshold( dst, dst, threshold_value, max_BINARY_value, threshold_type );
-
-    imshow(window_name, dst);
-}
-
-void LineDetector::drawWhite(Mat &image) {
-
-    /// Convert the image to Gray
-    src_gray = image.clone();
-//    cvtColor( image, src_gray, CV_BGR2GRAY );
-
-    /// Spread pixel values over space
-//    equalizeHist(src_gray, src_gray);
-
-    /// Create a window to display results
-    namedWindow( window_name, CV_WINDOW_AUTOSIZE );
-
-    /// Create Trackbar to choose type of Threshold
-    createTrackbar( trackbar_type,
-                    window_name, &threshold_type,
-                    max_type, Threshold_Test );
-
-    createTrackbar( trackbar_value,
-                    window_name, &threshold_value,
-                    max_value, Threshold_Test );
-
-    /// Call the function to initialize
-    Threshold_Test( 0, 0 );
-
-    /// Wait until user finishes program
-    while(true)
-    {
-        int c;
-        c = waitKey( 20 );
-        if( (char)c == 27 )
-        { break; }
-    }
->>>>>>> 90c567f2
-}
-
-void LineDetector::Erosion(Mat* dst) {
-  int erosion_type = MORPH_ELLIPSE;
-  if( erosion_elem == 0 ){ erosion_type = MORPH_RECT; }
-  else if( erosion_elem == 1 ){ erosion_type = MORPH_CROSS; }
-  else if( erosion_elem == 2) { erosion_type = MORPH_ELLIPSE; }
-
-  Mat element = getStructuringElement( erosion_type,
-                                       Size( 2*erosion_size + 1, 2*erosion_size+1 ),
-                                       Point( erosion_size, erosion_size ) );
-  // Apply the erosion operation
-  erode( *dst, *dst, element );
-}
-
-<<<<<<< HEAD
+
+}
+
 /** Dilation enhances the white lines */
 void LineDetector::Dilation(Mat* dst)
 {
@@ -1000,250 +1008,13 @@
 	}
     return false;
 }
-=======
+
 //
 ////void LineDetector::FindLines(CvImagePtr cv_ptr) {
 //
 //
 ////}
 //
-LineDetector::LineDetector(ros::NodeHandle &handle)
-    : max_elem(2),
-      max_kernel_size(2),
-      gaussian_size(7),
-	  _it(handle)
-{
-    erosion_elem = 2;
-    erosion_size = 1;
-    dilation_elem = 2;
-    dilation_size = 2;
-
-    _src_img = _it.subscribe("/stereo/left/image_raw", 1, &LineDetector::img_callback, this);
-	_filt_img = _it.advertise("/filt_img", 1);
-    _filt_img1 = _it.advertise("/filt_img1", 1);
-    _filt_img2 = _it.advertise("/filt_img2", 1);
-    _filt_img3 = _it.advertise("/filt_img3", 1);
-    _filt_img4 = _it.advertise("/filt_img4", 1);
-    _filt_img5 = _it.advertise("/filt_img5", 1);
-    _filt_img6 = _it.advertise("/filt_img6", 1);
-    _filt_img7 = _it.advertise("/filt_img7", 1);
-    _filt_img8 = _it.advertise("/filt_img8", 1);
-}
-
 bool LineDetector::isWorking() {
     return true;
-}
-//
-//void LineDetector::onImageEvent() {
-//	
-//
-//    src = cv_ptr->image;
-//    dst = src.clone();
-//    cv::resize(dst, dst, cv::Size(512, 384));
-//    /** Total Average of the pixels in the screen. Used to account for brightness variability. */
-//    float totalAvg = getAvg();
-//
-//    /** Blurs the picture just a little */
-//    GaussianBlur(dst, dst, Size(gaussian_size,gaussian_size),2,0);
-//    /** Separates the pixels into black(not lines) and white (lines) */
-//    blackAndWhite(totalAvg);
-//
-////    Erosion();
-//    Dilation();
-//    cv::Mat transformDst(dst.rows, dst.cols, CV_8UC3);
-//    //transformPoints(dst, transformDst);
-//	// TODO FIND WHAT PARAM TO PUT IN PUBLISH
-//    //_filt_img.publish(dst);
-//    //cloud = toPointCloud(transformDst);
-//
-//	// TODO REPLACE WITH ROS COMMUNICATION
-//    //onNewLines(ImageData(dst));
-//    //onNewLinesMat(dst);
-//    cout <<"Sending new matrix"<<endl;
-//    pcl::PointXY offset;
-//	// TODO FIND REPLACEMENT FOR CONFIGMANAGER
-//    //offset.x = ConfigManager::Instance().getValue("Camera", "OffsetX", 0.0f);
-//    //offset.y = ConfigManager::Instance().getValue("Camera", "OffsetY", 0.0f);
-//
-////    int timeElapsed = t.msecsTo(QDateTime::currentDateTime().time());
-////    cout << "Time elapsed: " << timeElapsed <<endl;
-//
-//	// TODO REPLACE WITH ROS COMMUNICATION
-//    //onNewCloud(cloud, offset);
-//
-//
-////    timeElapsed = t.msecsTo(QDateTime::currentDateTime().time());
-////    cout << "Time elapsed: " << timeElapsed <<endl;
-//}
-//
-///** Dilation enhances the white lines */
-//void LineDetector::Dilation()
-//{
-//  int dilation_type = MORPH_ELLIPSE;
-//  if( dilation_elem == 0 ){ dilation_type = MORPH_RECT; }
-//  else if( dilation_elem == 1 ){ dilation_type = MORPH_CROSS; }
-//  else if( dilation_elem == 2) { dilation_type = MORPH_ELLIPSE; }
-//
-//  Mat element = getStructuringElement( dilation_type,
-//                                       Size( 2*dilation_size + 1, 2*dilation_size+1 ),
-//                                       Point( dilation_size, dilation_size ) );
-//  // Apply the dilation operation
-//  dilate( dst, dst, element );
-//
-//}
-//
-///**
-// *  @brief LineDetector::blackAndWhite converts the image into
-// *         black (not lines) and white (lines)
-// *  @param totalAvg The average brightness of the picture
-// */
-//void LineDetector::blackAndWhite(float totalAvg){
-//    Vec3b p;
-//    int rows = dst.rows;
-//    int cols = dst.cols;
-//
-//    //Turn the top quarter of the screen and bottom sixth of the screen black
-//    //We can disregard these areas - may extend the bottom of the screen slightly later on
-//    for (int i = 0; i< rows*4/9; i++){
-//        for(int j=0; j< cols; j++){
-//             dst.at<Vec3b>(i,j)[0] = 0;
-//             dst.at<Vec3b>(i,j)[1] = 0;
-//             dst.at<Vec3b>(i,j)[2] = 0;
-//        }
-//    }
-//    for (int i = rows*5/6; i< rows; i++){
-//        for(int j=0; j< cols; j++){
-//             dst.at<Vec3b>(i,j)[0] = 0;
-//             dst.at<Vec3b>(i,j)[1] = 0;
-//             dst.at<Vec3b>(i,j)[2] = 0;
-//        }
-//    }
-//
-//    //Loops through relevant parts of the image and scans for white lines
-//    //Also tries to detect obstacles
-//    int tempAvg;
-//	// TODO FIND REPLACEMENT FOR CONFIGMANAGER
-//    /*float redUp = ConfigManager::Instance().getValue("LineDetector", "RedUp", 1.7);
-//    float redDown = ConfigManager::Instance().getValue("LineDetector", "RedDown", 1);
-//    float greenUp = ConfigManager::Instance().getValue("LineDetector", "GreenUp", 1.7);
-//    float greenDown = ConfigManager::Instance().getValue("LineDetector", "GreenDown", .8);
-//    float blueUp = ConfigManager::Instance().getValue("LineDetector", "BlueUp", 2.3);
-//    float blueDown = ConfigManager::Instance().getValue("LineDetector", "BlueDown", 0);
-//    int diff = ConfigManager::Instance().getValue("LineDetector", "diff", 5);
-//    for (int i = rows*4/9; i< rows*5/6; i++){
-//        for(int j=0; j< cols; j++){
-//            tempAvg = totalAvg*(1.1 - i*.1/768);
-//            p = dst.at<Vec3b>(i, j); //Current pixel
-//
-//            //If there is a significant amount of red in the pixel, it's most likely an orange cone
-//            //Get rid of the obstacle
-//            if (*//*p[2] > totalAvg*2 && *//*p[2] > 253){
-//                detectObstacle(i, j);
-//            }*/
-//
-//            //Filters out the white and makes it pure white
-//            /*if((p[0]>tempAvg*blueDown) && (p[0] < tempAvg*blueUp) || (p[0] < 20 && p[1] < 20 && p[2] < 20) *///*&& (p[1] < tempAvg*greenUp) && (p[2]>tempAvg*redDown)*/
-//                    /*&& (p[2]<tempAvg*redUp) && (p[1]>tempAvg*greenDown)*//* && (abs(p[1] - p[2]) <tempAvg/diff)*//*) {
-//                dst.at<Vec3b>(i,j)[0] = 0;
-//                dst.at<Vec3b>(i,j)[1] = 0;
-//                dst.at<Vec3b>(i,j)[2] = 0;
-//
-//            }
-//
-//            else { //Otherwise, set pixel to black
-//                dst.at<Vec3b>(i,j)[0] = 255;
-//                dst.at<Vec3b>(i,j)[1] = 255;
-//                dst.at<Vec3b>(i,j)[2] = 255;//all 0's
-//            }
-//        }
-//    }*/
-//}
-//
-///**
-// *  \brief LineDetector::detectObstacle detects orange and bright white obstacles
-// *  \param col the column of the left of the obstacle
-// */
-//void LineDetector::detectObstacle(Mat& image, int row, int col){
-//    Vec3b p = dst.at<Vec3b>(row,col);
-//    int row2 = row;
-//    int col2 = col;
-//
-//    //While the pixel is still orange, turn it black
-//    //Then on to the next one, by row
-//    while (p[2]>100){
-//        dst.at<Vec3b>(row2, col)[0] = 0;
-//        dst.at<Vec3b>(row2, col)[1] = 0;
-//        dst.at<Vec3b>(row2, col)[2] = 0;
-//        p = dst.at<Vec3b>(++row2, col);
-//    }
-//    p = dst.at<Vec3b>(row,col);
-//
-//    //While the pixel is still orange, turn it black
-//    //Then on to the next one, by column
-//    while (p[2]>100){
-//        dst.at<Vec3b>(row, col2)[0] = 0;
-//        dst.at<Vec3b>(row, col2)[1] = 0;
-//        dst.at<Vec3b>(row, col2)[2] = 0;
-//        p = dst.at<Vec3b>(row, ++col2);
-//    }
-//
-//    //Turn everything in that block we just found black
-//    for(int i = row+1; i<row2;i++){
-//        for (int j = col+1; j<col2; j++){
-//            dst.at<Vec3b>(i,j)[0] = 0;
-//            dst.at<Vec3b>(i,j)[1] = 0;
-//            dst.at<Vec3b>(i,j)[2] = 0;
-//        }
-//    }
-//}
-//
-///**
-// *  \brief LineDetector::getAvg gets the average of the relevant pixels
-// *  \return the average as a floating point number
-// */
-//float LineDetector::getAvg(){
-//    Mat region = dst(Range(dst.rows/6, 5*dst.rows/6), Range(dst.cols/6, 5*dst.cols/6));
-//    Scalar sumScalar = cv::sum(region);
-//    float avg = sumScalar[0] + sumScalar[1] + sumScalar[2];
-//    avg /= dst.rows * dst.cols * dst.channels();
-//    return avg;
-//}
-//
-///**
-// *  \brief LineDetector::blackoutSection turns a section of the image black
-// *  \param rowl the lower row bound
-// *  \param rowu the upper row bound
-// *  \param coll the left column bound
-// *  \param colu the right column bound
-// */
-//void LineDetector::blackoutSection(int rowl, int rowu, int coll, int colu){
-//
-//    for (int i=rowl;i<=rowu;i++){
-//        for (int j = coll; j<=colu; j++){
-//            dst.at<Vec3b>(i,j)[0] = 0;
-//            dst.at<Vec3b>(i,j)[1] = 0;
-//            dst.at<Vec3b>(i,j)[2] = 0;
-//        }
-//    }
-//}
-//
-//
-void LineDetector::transformPoints(Mat &src, Mat &dst){
-    //pcam is where the coordinates are in actual space (in meters right now)
-    //pcam = (cv::Mat_<float>(4,2) << offset-12,72, offset, 72, offset, 60,offset -12, 60);
-    // pcam = (cv::Mat_<float>(4,2) << 4,81, -8, 81, -8, 93,4, 93);
-    int squareSize = 100;
-    Mat pcam = (cv::Mat_<float>(4,2) << dst.cols/2 - (squareSize/2),dst.rows-squareSize, dst.cols/2+(squareSize/2), dst.rows-squareSize, dst.cols/2-(squareSize/2), dst.rows - squareSize*2, dst.cols/2+(squareSize/2), dst.rows - squareSize*2);
-    //p is where they show up as pixels on the camera
-    //p = (cv::Mat_<float>(4,2) << 427, 642, 515, 642, 512, 589, 432, 588);
-    // p= (cv::Mat_<float>(4,2) << 440, 674, 356, 679, 364, 631, 439, 627);
-    float ratioRows = (float) src.rows/768;
-    float ratioCols = (float) src.cols/1024;
-    Mat p= (cv::Mat_<float>(4,2) << 344*ratioCols, 646*ratioRows, 668*ratioCols, 636*ratioRows, 415*ratioCols, 496*ratioRows, 619*ratioCols, 488*ratioRows);
-    //pcam = pcam*3+450; //This is just so we can see it on the screen
-    //Getting the transform
-    Mat transformMat = cv::getPerspectiveTransform(p, pcam);
-    //Apply the transform to dst and store result in dst
-    cv::warpPerspective(src, dst, transformMat, dst.size());
-}
->>>>>>> 90c567f2
+}
--- conflicted
+++ resolved
@@ -33,12 +33,13 @@
 
     cv_ptr = cv_bridge::toCvCopy(msg, "");
 
-	// UNCOMMENT THESE LINES TO RUN MY CODE
+	// UNCOMMENT THESE LINES TO RUN OTHER METHOD
 	//
 //	if (primaryMethod()) { // If primary method returns true, stop
 //	    return;
 //    } else { // if not, use other method
 //		otherMethod(msg, cv_ptr);
+//		return;
 //	}
 	//
 
@@ -205,20 +206,10 @@
 //    _filt_img4.publish(cv_ptr->toImageMsg());
 //    cv_ptr->image = results[1];// + fadedimage;
 //    _filt_img5.publish(cv_ptr->toImageMsg());
-<<<<<<< HEAD
 //    cv_ptr->image = results[6];
 //    _filt_img6.publish(cv_ptr->toImageMsg());
 //    cv_ptr->image = results[7];
 //    _filt_img7.publish(cv_ptr->toImageMsg());
-
-    int rows = binary.rows;
-    int cols = binary.cols;
-	cv::Mat transformDst(rows, cols, CV_8UC3);
-    transformPoints(binary, transformDst);
-    cloud = toPointCloud(transformDst);
-
-    _line_cloud.publish(cloud);
-=======
 
 //    cout << "about to iterate over results" << endl;
 //    for(Mat& r : results)
@@ -245,6 +236,14 @@
 //
 //    for(Mat r : results)
 //        fin_img = max(fin_img, r);
+
+    int rows = fin_img.rows;
+    int cols = fin_img.cols;
+	cv::Mat transformDst(rows, cols, CV_8UC3);
+    transformPoints(fin_img, transformDst);
+    cloud = toPointCloud(transformDst);
+
+    _line_cloud.publish(cloud);
 }
 
 void LineDetector::RemoveNonMax(vector<Mat>& images) {
@@ -529,7 +528,6 @@
 //    }
 //
 //    return;
->>>>>>> 06f5b8e1
 }
 
 Mat LineDetector::getGeometricMean(Mat &image, Mat &kernal) {
@@ -668,8 +666,8 @@
     bg = new BackgroundSubtractorMOG2();
 	refresh = 0;
 
-    _src_img = _it.subscribe("/stereo/left/image_raw", 1, &LineDetector::img_callback, this);
-    //_src_img = _it.subscribe("/left/image_color", 1, &LineDetector::img_callback, this);
+    //_src_img = _it.subscribe("/stereo/left/image_raw", 1, &LineDetector::img_callback, this);
+    _src_img = _it.subscribe("/left/image_color", 1, &LineDetector::img_callback, this);
 	_filt_img = _it.advertise("/filt_img", 1);
     _filt_img1 = _it.advertise("/filt_img1", 1);
     _filt_img2 = _it.advertise("/filt_img2", 1);

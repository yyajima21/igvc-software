--- conflicted
+++ resolved
@@ -2,6 +2,9 @@
 // Created by thaeds on 8/10/15.
 //
 
+// Compile with:
+// g++ `pkg-config --cflags opencv` -o test_line_detector test_line_detector.cpp `pkg-config --libs opencv` -std=c++11
+
 #include <opencv2/opencv.hpp>
 #include <iostream>
 #include <vector>
@@ -11,18 +14,10 @@
 using namespace std;
 using namespace cv;
 
-<<<<<<< HEAD
 void DetectLines(int lineThickness, int lineLength, int lineAnchor, int lineContinue);
 void WhitenessFilter(Mat& hsv_image, Mat& result);
-void PassFilters(Mat& image, Mat* results, Mat* kernals);
 void MultiplyByComplements(Mat* images, Mat* complements, Mat* results);
-=======
-Mat DetectLines(Mat& source_image, int lineThickness, int lineLength, int lineAnchor, int lineContinue);
-Mat WhitenessFilter(Mat& hsv_image);
-vector<Mat> PassFilters(Mat image, vector<Mat> kernels);
-vector<Mat> MultiplyByComplements(vector<Mat> images, vector<Mat> complements);
 void initLineDetection();
->>>>>>> 0ec3eb08
 
 // 4 sliders
     // line thickness in pixels
@@ -42,17 +37,18 @@
 char* filename = nullptr;
 
 Mat src_img;
-<<<<<<< HEAD
 Mat dst_img;
-=======
-vector<Mat> kernels;
-vector<Mat> kernelComplements;
->>>>>>> 0ec3eb08
+Mat kernels[KERNAL_COUNT];
+Mat kernelComplements[KERNAL_COUNT];
+Mat working;
+Mat kernelResults[KERNAL_COUNT];
+Mat complementResults[KERNAL_COUNT];
 
 void SliderCallback(int, void*) {
-    cerr << "Calling DetectLines" << endl;
+    //cerr << "LineThickness: " << lineThickness << " LineLength: " << lineLength << " LineAnchor: " << lineAnchor << " LineContinue: " << lineContinue << endl;
+    //cerr << "Calling DetectLines" << endl;
     DetectLines(lineThickness, lineLength, lineAnchor, lineContinue);
-    cerr << "DetectLines returned" << endl;
+    //cerr << "DetectLines returned" << endl;
     imshow(windowName, dst_img);
 }
 
@@ -60,19 +56,12 @@
     if(argc != 2) {cerr << "ERROR, 1 argument expected, the file path of an image" << endl; return -1;}
     src_img = imread(argv[1]);
     if(!src_img.data) {cerr << "ERROR, unable to load image: " << argv[1] << endl; return -1;}
+    filename = argv[1];
 
     initLineDetection();
 
-    // Initialize Variables
-    filename = argv[1];
-    dst_img = Mat::zeros(src_img.size(), src_img.type());
-    lineThickness = 20;
-    lineAnchor = 5;
-    lineContinue = 1;
-    lineLength = 1;
-
     // Create the window
-    namedWindow(windowName, 0);
+    namedWindow(windowName, 1);
 
     // Add the sliders
     createTrackbar("Line Thickness (pixels)", windowName, &lineThickness, lineThickness_slider_max, SliderCallback);
@@ -81,54 +70,32 @@
     createTrackbar("Line Continue Threshold (pixel value)", windowName, &lineContinue, lineContinue_slider_max, SliderCallback);
 
     // Callback to show original image
-    cerr << "Calling callback" << endl;
+    //cerr << "Calling callback" << endl;
     SliderCallback(0, nullptr);
 
     // Exit on keypress
-    while(waitKey(0) != 'q');
+    while(waitKey(0) != 27);
     return 0;
 }
 
-<<<<<<< HEAD
-void DetectLines(int lineThickness, int lineLength, int lineAnchor, int lineContinue) {
-    static bool init = true;
-    static Mat kernals[4];
-    static Mat kernalComplements[4];
-    Mat working;
-    Mat kernalResults[KERNAL_COUNT];
-    Mat complementResults[KERNAL_COUNT];
-    src_img = imread(filename);
-    dst_img = Mat::zeros(src_img.size(), src_img.type());
-    if(init) {
-        cerr << "DetectLines::Initing" << endl;
-        float karray[2][9][9] = {
-                {
-                        {-1,   -1,   -1,   -1,   -1,   -1,   -1,   -1, -1},
-                        {-1,   -1,   -1,   -1,   -1,   -1,   -1, -1, -1},
-                        {-1,   -1,   -1,   -1,   -1,   -1, -1, -1, -1},
-                        {1,    1,    1,    1,    1, 1, 1, 1, 1},
-                        {1,    1,    1,    1, 1, 1, 1, 1,  1},
-                        {1,    1,    1, 1, 1, 1,  1, 1, 1},
-                        {0,    0, 0, 0,  0, 0, 0, 0, 0},
-                        {0, 0,  0, 0, 0, 0, 0, 0, 0},
-                        {0, 0, 0, 0, 0, 0, 0, 0, 0}
-                },
-=======
 void initLineDetection() {
-  cout << "DetectLines::Initing" << endl;
-  float karray[2][9][9] = {
-      {
-          {-1,   -1,   -1,   -1,   -1,   -1,   -1,   -1, -1},
-          {-1,   -1,   -1,   -1,   -1,   -1,   -1, -1, -1},
-          {-1,   -1,   -1,   -1,   -1,   -1, -1, -1, -1},
-          {1,    1,    1,    1,    1, 1, 1, 1, 1},
-          {1,    1,    1,    1, 1, 1, 1, 1,  1},
-          {1,    1,    1, 1, 1, 1,  1, 1, 1},
-          {0,    0, 0, 0,  0, 0, 0, 0, 0},
-          {0, 0,  0, 0, 0, 0, 0, 0, 0},
-          {0, 0, 0, 0, 0, 0, 0, 0, 0}
-      },
->>>>>>> 0ec3eb08
+    //cerr << "DetectLines::Initing" << endl;
+    lineThickness = 20;
+    lineAnchor = 1;
+    lineContinue = 20;
+    lineLength = 1;
+    float karray[2][9][9] = {
+            {
+                    {-1,   -1,   -1,   -1,   -1,   -1,   -1,   -1, -1},
+                    {-1,   -1,   -1,   -1,   -1,   -1,   -1, -1, -1},
+                    {-1,   -1,   -1,   -1,   -1,   -1, -1, -1, -1},
+                    {1,    1,    1,    1,    1, 1, 1, 1, 1},
+                    {1,    1,    1,    1, 1, 1, 1, 1, 1},
+                    {1,    1,    1, 1, 1, 1, 1, 1, 1},
+                    {0,    0, 0, 0, 0, 0, 0, 0, 0},
+                    {0, 0, 0, 0, 0, 0, 0, 0, 0},
+                    {0, 0, 0, 0, 0, 0, 0, 0, 0}
+            },
 //                {
 //                        {-1,   -1,   -1,   -1,   -1,   -1,   -1,   -1, -1},
 //                        {-1,   -1,   -1,   -1,   -1,   -1,   -1, 0,  1},
@@ -140,159 +107,95 @@
 //                        {1, .5, 0, 0, 0, 0, 0, 0, 0},
 //                        {0, 0, 0, 0, 0, 0, 0, 0, 0}
 //                },
-<<<<<<< HEAD
-                {
-                        {-.89, -.89, -.89, -.89, -.89, -.89, -.89, 1,  1},
-                        {-.89, -.89, -.89, -.89, -.89, -.89, 1,  1,  1},
-                        {-.89, -.89, -.89, -.89, -.89, 1,  1,  1,  0},
-                        {-.89, -.89, -.89, -.89, 1, 1, 1, 0, 0},
-                        {-.89, -.89, -.89, 1, 1, 1, 0, 0,  0},
-                        {-.89, -.89, 1, 1, 1, 0,  0, 0, 0},
-                        {-.89, 1, 1, 1,  0, 0, 0, 0, 0},
-                        {1, 1,  1, 0, 0, 0, 0, 0, 0},
-                        {1, 1, 0, 0, 0, 0, 0, 0, 0}
-                }
-        };
-
-            Mat kernal1(9, 9, CV_32FC1, karray[0]);
-            kernal1 /= 27;
-    //        Mat kernal2(9, 9, CV_32FC1, karray[1]);
-    //        kernal2 /= 25;
-            Mat kernal3(9, 9, CV_32FC1, karray[1]);
-            kernal3 /= 25;
-
-    //        Mat kernal4 = kernal2.t();
-            Mat kernal5 = kernal1.t();
-
-    //        Mat kernal6;
-            Mat kernal7;
-    //        Mat kernal8;
-
-    //        flip(kernal4, kernal6, 0);
-            flip(kernal3, kernal7, 0);
-    //        flip(kernal2, kernal8, 0);
-
-            kernals[0] = kernal1;
-    //                kernal2,
-            kernals[1] = kernal3;
-    //                kernal4,
-            kernals[2] = kernal5;
-    //                kernal6,
-            kernals[3] = kernal7;
-    //                kernal8
-
-            for(int i = 0; i < KERNAL_COUNT; i++) {
-                Mat kernalComplement;
-                flip(kernals[i], kernalComplement, -1);
-                kernalComplements[i] = kernalComplement;
+            {
+                    {-.89, -.89, -.89, -.89, -.89, -.89, -.89, 1,  1},
+                    {-.89, -.89, -.89, -.89, -.89, -.89, 1,  1,  1},
+                    {-.89, -.89, -.89, -.89, -.89, 1,  1,  1,  0},
+                    {-.89, -.89, -.89, -.89, 1, 1, 1, 0, 0},
+                    {-.89, -.89, -.89, 1, 1, 1, 0, 0, 0},
+                    {-.89, -.89, 1, 1, 1, 0, 0, 0, 0},
+                    {-.89, 1, 1, 1, 0, 0, 0, 0, 0},
+                    {1, 1, 1, 0, 0, 0, 0, 0, 0},
+                    {1, 1, 0, 0, 0, 0, 0, 0, 0}
             }
-            init = false;
-        }
-=======
-      {
-          {-.89, -.89, -.89, -.89, -.89, -.89, -.89, 1,  1},
-          {-.89, -.89, -.89, -.89, -.89, -.89, 1,  1,  1},
-          {-.89, -.89, -.89, -.89, -.89, 1,  1,  1,  0},
-          {-.89, -.89, -.89, -.89, 1, 1, 1, 0, 0},
-          {-.89, -.89, -.89, 1, 1, 1, 0, 0,  0},
-          {-.89, -.89, 1, 1, 1, 0,  0, 0, 0},
-          {-.89, 1, 1, 1,  0, 0, 0, 0, 0},
-          {1, 1,  1, 0, 0, 0, 0, 0, 0},
-          {1, 1, 0, 0, 0, 0, 0, 0, 0}
-      }
-  };
-
-  cout << "m1" << endl;
-
-  Mat kernel1(9, 9, CV_32FC1, karray[0]);
-  kernel1 /= 27;
-//        Mat kernel2(9, 9, CV_32FC1, karray[1]);
-//        kernel2 /= 25;
-  Mat kernel3(9, 9, CV_32FC1, karray[1]);
-  kernel3 /= 25;
-
-//        Mat kernel4 = kernel2.t();
-  Mat kernel5 = kernel1.t();
-
-//        Mat kernel6;
-  Mat kernel7;
-//        Mat kernel8;
-
-//        flip(kernel4, kernel6, 0);
-  flip(kernel3, kernel7, 0);
-//        flip(kernel2, kernel8, 0);
-
-  kernels = {
-      kernel1,
-//                kernel2,
-      kernel3,
-//                kernel4,
-      kernel5,
-//                kernel6,
-      kernel7,
-//                kernel8
-  };
-  for(size_t i = 0; i < kernels.size(); i++) {
-    Mat kernelComplement;
-    flip(kernels[i], kernelComplement, -1);
-    kernelComplements.push_back(kernelComplement);
-  }
-}
-
-Mat DetectLines(Mat& source_image, int lineThickness, int lineLength, int lineAnchor, int lineContinue) {
->>>>>>> 0ec3eb08
-
-        // Resize the image such that the lines are approximitely 3 pixels wide
-        cerr << "DetectLines::Reducing Image" << endl;
-        resize(src_img, working, Size(3*src_img.cols/lineThickness, 3*src_img.rows/lineThickness), 0, 0, INTER_LANCZOS4);
-
-        // Convert the image into HSV space to make processing white lines easier
-        cerr << "DetectLines::Converting to HSV" << endl;
-        cvtColor(working, working, CV_BGR2HSV);
-
-        // Calculate each pixel's "whiteness" defined as value*(255-saturation);
-        cerr << "DetectLines::Filtering Whiteness" << endl;
-        WhitenessFilter(working, working);
-
-<<<<<<< HEAD
-        // Pass directional kernals over image
-        cerr << "DetectLines::Filtering kernals" << endl;
-        PassFilters(working, kernalResults, kernals);
-
-        // Pass directional kernal complements over image (same edge, rotated 180 degrees, 3 pixels between edge and complement)
-        cerr << "DetectLines::Filtering complements" << endl;
-        PassFilters(working, complementResults, kernalComplements);
-
-        // Multiply the results of kernal filter by its complement
-        cerr << "DetectLines::Multiplying Results" << endl;
-        MultiplyByComplements(kernalResults, complementResults, kernalResults);
-=======
+    };
+
+    Mat kernel1(9, 9, CV_32FC1, karray[0]);
+    kernel1 /= 27;
+    //        Mat kernel2(9, 9, CV_32FC1, karray[1]);
+    //        kernel2 /= 25;
+    Mat kernel3(9, 9, CV_32FC1, karray[1]);
+    kernel3 /= 25;
+
+    //        Mat kernel4 = kernel2.t();
+    Mat kernel5 = kernel1.t();
+
+    //        Mat kernel6;
+    Mat kernel7;
+    //        Mat kernel8;
+
+    //        flip(kernel4, kernel6, 0);
+    flip(kernel3, kernel7, 0);
+    //        flip(kernel2, kernel8, 0);
+
+    kernels[0] = kernel1.clone();
+    //                kernel2,
+    kernels[1] = kernel3.clone();
+    //                kernel4,
+    kernels[2] = kernel5.clone();
+    //                kernel6,
+    kernels[3] = kernel7.clone();
+    //                kernel8
+
+    for (int i = 0; i < KERNAL_COUNT; i++) {
+        Mat kernelComplement;
+        flip(kernels[i], kernelComplement, -1);
+        kernelComplements[i] = kernelComplement.clone();
+    }
+}
+
+void DetectLines(int lineThickness, int lineLength, int lineAnchor, int lineContinue) {
+    src_img = imread(filename);
+    dst_img = Mat::zeros(src_img.size(), src_img.type());
+
+    // Resize the image such that the lines are approximately 3 pixels wide
+    //cerr << "DetectLines::Reducing Image" << endl;
+    lineThickness = max(1, lineThickness); // 0 thickness doesn't make sense
+    resize(src_img, working, Size(3*src_img.cols/lineThickness, 3*src_img.rows/lineThickness), 0, 0, INTER_LANCZOS4);
+
+    // Convert the image into HSV space to make processing white lines easier
+    //cerr << "DetectLines::Converting to HSV" << endl;
+    cvtColor(working, working, CV_BGR2HSV);
+
+    // Calculate each pixel's "whiteness" defined as value*(255-saturation);
+    //cerr << "DetectLines::Filtering Whiteness" << endl;
+    WhitenessFilter(working, working);
+
     // Pass directional kernels over image
-    cout << "DetectLines::Filtering kernels" << endl;
-    vector<Mat> filterKernals = PassFilters(whiteness_image, kernels);
+    //cerr << "DetectLines::Filtering kernels" << endl;
+    for(size_t i = 0; i < KERNAL_COUNT; i++)
+        filter2D(working, kernelResults[i], -1, kernels[i]);
 
     // Pass directional kernel complements over image (same edge, rotated 180 degrees, 3 pixels between edge and complement)
-    cout << "DetectLines::Filtering complements" << endl;
-    vector<Mat> filterComplements = PassFilters(whiteness_image, kernelComplements);
+    //cerr << "DetectLines::Filtering complements" << endl;
+    for(size_t i = 0; i < KERNAL_COUNT; i++)
+        filter2D(working, complementResults[i], -1, kernelComplements[i]);
 
     // Multiply the results of kernel filter by its complement
-    cout << "DetectLines::Multiplying Results" << endl;
-    vector<Mat> geometricResults = MultiplyByComplements(filterKernals, filterComplements);
->>>>>>> 0ec3eb08
-
-
-        // LineDrawing implementation reduces detection to single pixel wide lines of a minimum width
-    //    Mat* detectedLines = new Mat(LineDrawing(geometricResults, lineAnchor, lineContinue, lineLength));
-
-        working = Mat::zeros(kernalResults[0].size(), kernalResults[0].type());
-        cerr << "DetectLines::Thresholding Results" << endl;
-        for(int i = 0; i < KERNAL_COUNT; i++) {
-            threshold(kernalResults[i], kernalResults[i], lineContinue, 255, CV_THRESH_BINARY);
-            bitwise_or(working, kernalResults[i], working);
-        }
-        resize(working, dst_img, src_img.size(), src_img.type());
-        cerr << "DetectLines::Converting to BGR" << endl;
-//        cvtColor(dst_img, dst_img, CV_GRAY2BGR);
+    //cerr << "DetectLines::Multiplying Results" << endl;
+    MultiplyByComplements(kernelResults, complementResults, kernelResults);
+
+    // LineDrawing implementation reduces detection to single pixel wide lines of a minimum width
+//    Mat* detectedLines = new Mat(LineDrawing(geometricResults, lineAnchor, lineContinue, lineLength));
+
+    working = Mat::zeros(kernelResults[0].size(), kernelResults[0].type());
+    //cerr << "DetectLines::Thresholding Results" << endl;
+    for(int i = 0; i < KERNAL_COUNT; i++) {
+        threshold(kernelResults[i], kernelResults[i], ((float)lineContinue*lineContinue)/255, 255, CV_THRESH_BINARY);
+        bitwise_or(working, kernelResults[i], working);
+    }
+    resize(working, dst_img, src_img.size(), src_img.type());
+    //cerr << "lineContinue: " << lineContinue << endl;
 }
 
 void WhitenessFilter(Mat& hsv_image, Mat& fin_img) {
@@ -301,39 +204,18 @@
     hsv_image.convertTo(tmp, CV_16UC3, 1.0);
     Mat channel[3];
     split(tmp, channel);
-    result -= channel[1];
+    result = result - channel[1];
     result = result.mul(channel[2]);
     result.convertTo(fin_img, CV_8UC1, 1.0/255);
 }
 
-<<<<<<< HEAD
-void PassFilters(Mat& image, Mat* results, Mat* kernals) {
-   for(int i = 0; i < KERNAL_COUNT; i++) {
-        filter2D(image, results[i], -1, kernals[i]);
-=======
-vector<Mat> PassFilters(Mat image, vector<Mat> kernels) {
-    vector<Mat> results;
-    for(size_t i = 0; i < kernels.size(); i++) {
-        Mat result;
-        filter2D(image, result, -1, kernels[i]);
-        results.push_back(result);
->>>>>>> 0ec3eb08
-    }
-}
-
-<<<<<<< HEAD
 void MultiplyByComplements(Mat* images, Mat* complements, Mat* results) {
-    for(int i = 0; i < KERNAL_COUNT; i++) {
+    for(size_t i = 0; i < KERNAL_COUNT; i++) {
         Mat image;
         Mat complement;
+        Mat result = Mat::zeros(images[0].size(), CV_16UC1);
         images[i].convertTo(image, CV_16UC1, 1.0);
         complements[i].convertTo(complement, CV_16UC1, 1.0);
-=======
-vector<Mat> MultiplyByComplements(vector<Mat> images, vector<Mat> complements) {
-    vector<Mat> results;
-    for(size_t i = 0; i < images.size(); i++) {
->>>>>>> 0ec3eb08
-        Mat result = Mat::zeros(images[0].size(), CV_16UC1);
         result = image.mul(complement);
         result.convertTo(results[i], CV_8UC1, 1.0/255); // TODO figure this const out
     }

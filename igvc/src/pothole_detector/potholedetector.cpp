--- conflicted
+++ resolved
@@ -3,21 +3,6 @@
 
 cv_bridge::CvImagePtr cv_ptr;
 typedef pcl::PointCloud<pcl::PointXYZ> PCLCloud;
-
-<<<<<<< HEAD
-// Radii for hough circle detector
-const int maxRadius = 50;
-const int minRadius = 10;
-
-// Radius for averaging pixels in a circle around the center
-const int whiteSampleRadius = 5;
-// Size for filtering out contours that are too small
-const int contourSizeThreshold = 100;
-=======
-int getDiff(int a, int b) {
-    return abs(a - b);
-}
->>>>>>> 468b4f78
 
 void PotholeDetector::img_callback(const sensor_msgs::ImageConstPtr& msg, const sensor_msgs::CameraInfoConstPtr& cam_info) {
     cv_ptr = cv_bridge::toCvCopy(msg, "");

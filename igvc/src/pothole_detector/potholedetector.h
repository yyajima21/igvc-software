--- conflicted
+++ resolved
@@ -21,13 +21,8 @@
 
 class PotholeDetector {
 public:
-<<<<<<< HEAD
-    PotholeDetector(ros::NodeHandle &handle);
+    PotholeDetector(ros::NodeHandle &handle, const std::string& topic);
     pcl::PointCloud<pcl::PointXYZ>::Ptr cloud;
-=======
-    PotholeDetector(ros::NodeHandle &handle, const std::string& topic);
-    PointCloud<pcl::PointXYZ>::Ptr cloud;
->>>>>>> 21454fcd
 
 private:
     void img_callback(const sensor_msgs::ImageConstPtr& msg, const sensor_msgs::CameraInfoConstPtr& cam_info);

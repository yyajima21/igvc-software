#ifndef POTHOLEDETECTOR_H
#define POTHOLEDETECTOR_H

#include "igvc/CVInclude.h"

#include <vector>

class PotholeDetector
{
public:
  PotholeDetector(ros::NodeHandle& handle, const std::string& topic);
  pcl::PointCloud<pcl::PointXYZ>::Ptr cloud;

private:
<<<<<<< HEAD
  void img_callback(const sensor_msgs::ImageConstPtr& msg, const sensor_msgs::CameraInfoConstPtr& cam_info);

  /**
   * @brief gaussian_size The size of the Gaussian blur. The bigger the greater the blur
   * @note Must be odd!
   */
  const int gaussian_size;

  // ROS COMMUNICATION
  image_transport::ImageTransport _it;
  image_transport::Publisher _pothole_filt_img;
  image_transport::Publisher _pothole_thres;
  image_transport::CameraSubscriber _src_img;
  ros::Subscriber _camera_info;
  ros::Publisher _pothole_cloud;
  tf::TransformListener tf_listener;
  std::string topic;

  cv::Mat src;
  cv::Mat src_gray;

  // Tuning parameters
  int maxRadius;
  int minRadius;
  int whiteSampleRadius;
  int contourSizeThreshold;
  int blueAdaptiveThreshold;
  int greenAdaptiveThreshold;
  int redAdaptiveThreshold;
=======
    void info_img_callback(const sensor_msgs::ImageConstPtr& msg, const sensor_msgs::CameraInfoConstPtr& cam_info);
    void img_callback(const sensor_msgs::ImageConstPtr& msg);
    
    /**
     * @brief gaussian_size The size of the Gaussian blur. The bigger the greater the blur
     * @note Must be odd!
     */
    const int gaussian_size;

    // ROS COMMUNICATION
    image_transport::ImageTransport _it;
    image_transport::Publisher _pothole_filt_img;
    image_transport::Publisher _pothole_thres;
    image_transport::CameraSubscriber _src_img;
    ros::Publisher _pothole_cloud;
    tf::TransformListener tf_listener;
    image_transport::CameraSubscriber _src_img_info;
    image_geometry::PinholeCameraModel cam;
    std::string topic;

    cv::Mat src;
    cv::Mat src_gray;

    // Tuning parameters
    int maxRadius;
    int minRadius;
    int whiteSampleRadius;
    int contourSizeThreshold;
    int blueAdaptiveThreshold;
    int greenAdaptiveThreshold;
    int redAdaptiveThreshold;
>>>>>>> 3d582511
};
#endif  // POTHOLEDETECTOR_H<|MERGE_RESOLUTION|>--- conflicted
+++ resolved
@@ -12,37 +12,6 @@
   pcl::PointCloud<pcl::PointXYZ>::Ptr cloud;
 
 private:
-<<<<<<< HEAD
-  void img_callback(const sensor_msgs::ImageConstPtr& msg, const sensor_msgs::CameraInfoConstPtr& cam_info);
-
-  /**
-   * @brief gaussian_size The size of the Gaussian blur. The bigger the greater the blur
-   * @note Must be odd!
-   */
-  const int gaussian_size;
-
-  // ROS COMMUNICATION
-  image_transport::ImageTransport _it;
-  image_transport::Publisher _pothole_filt_img;
-  image_transport::Publisher _pothole_thres;
-  image_transport::CameraSubscriber _src_img;
-  ros::Subscriber _camera_info;
-  ros::Publisher _pothole_cloud;
-  tf::TransformListener tf_listener;
-  std::string topic;
-
-  cv::Mat src;
-  cv::Mat src_gray;
-
-  // Tuning parameters
-  int maxRadius;
-  int minRadius;
-  int whiteSampleRadius;
-  int contourSizeThreshold;
-  int blueAdaptiveThreshold;
-  int greenAdaptiveThreshold;
-  int redAdaptiveThreshold;
-=======
     void info_img_callback(const sensor_msgs::ImageConstPtr& msg, const sensor_msgs::CameraInfoConstPtr& cam_info);
     void img_callback(const sensor_msgs::ImageConstPtr& msg);
     
@@ -74,6 +43,5 @@
     int blueAdaptiveThreshold;
     int greenAdaptiveThreshold;
     int redAdaptiveThreshold;
->>>>>>> 3d582511
 };
 #endif  // POTHOLEDETECTOR_H
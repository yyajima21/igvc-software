--- conflicted
+++ resolved
@@ -125,17 +125,6 @@
 
   ros::Time time = ros::Time::now();
 
-<<<<<<< HEAD
-  geometry_msgs::PointStamped target_point;
-  target_point.header.frame_id = "/odom";
-  target_point.header.stamp = time;
-  target_point.point.x = tar_x;
-  target_point.point.y = tar_y;
-  target_pub.publish(target_point);
-
-  igvc_msgs::velocity_pair vel;
-  vel.header.stamp = time;
-=======
       if (path.get() != nullptr)
       {
         auto elapsed_time = std::chrono::high_resolution_clock::now() - cmd_start_time;
@@ -181,7 +170,6 @@
         }
       }
     }
->>>>>>> 716341fb
 
   nav_msgs::Path trajectory_msg;
   trajectory_msg.header.stamp = ros::Time::now();

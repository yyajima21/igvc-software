#define _USE_MATH_DEFINES

#include <igvc_msgs/velocity_pair.h>
#include <nav_msgs/Odometry.h>
#include <nav_msgs/Path.h>
#include <ros/ros.h>
#include <tf/transform_datatypes.h>
#include <Eigen/Dense>
#include <cmath>
#include <iostream>
#include "SmoothControl.h"

ros::Publisher cmd_pub;
ros::Publisher target_pub;
ros::Publisher trajectory_pub;
<<<<<<< HEAD

nav_msgs::PathConstPtr path;

double lookahead_dist, maximum_vel;

SmoothControl controller;

=======

nav_msgs::PathConstPtr path;

double lookahead_dist, maximum_vel;

SmoothControl controller;

>>>>>>> f5652d93
void path_callback(const nav_msgs::PathConstPtr& msg)
{
  ROS_INFO("Follower got path");
  path = msg;
}

double get_distance(double x1, double y1, double x2, double y2)
{
  return sqrt(pow(x2 - x1, 2) + pow(y2 - y1, 2));
}

void position_callback(const nav_msgs::OdometryConstPtr& msg)
{
  if (path.get() == nullptr)
  {
    return;
  }
  if (path->poses.empty() || path->poses.size() < 2)
  {
    ROS_INFO("Path empty.");
    igvc_msgs::velocity_pair vel;
    vel.left_velocity = 0.;
    vel.right_velocity = 0.;
    cmd_pub.publish(vel);
    path.reset();
    return;
  }

  float cur_x = msg->pose.pose.position.x;
  float cur_y = msg->pose.pose.position.y;
  tf::Quaternion q;
  tf::quaternionMsgToTF(msg->pose.pose.orientation, q);
  float cur_theta = tf::getYaw(q);

  float tar_x, tar_y, tar_theta;
  geometry_msgs::Point end = path->poses[path->poses.size() - 1].pose.position;
  double path_index = 0;
  double closest = std::abs(get_distance(cur_x, cur_y, path->poses[0].pose.position.x, path->poses[0].pose.position.y));
  double temp = std::abs(
      get_distance(cur_x, cur_y, path->poses[path_index].pose.position.x, path->poses[path_index].pose.position.y));
  while (path_index < path->poses.size() && temp <= closest)
  {
    if (temp < closest)
    {
      closest = temp;
    }
    path_index++;
    temp = std::abs(
        get_distance(cur_x, cur_y, path->poses[path_index].pose.position.x, path->poses[path_index].pose.position.y));
  }

  if (get_distance(cur_x, cur_y, end.x, end.y) > lookahead_dist)
  {
    double distance = 0;
    bool cont = true;
    while (cont && path_index < path->poses.size() - 1)
    {
      geometry_msgs::Point point1, point2;
      point1 = path->poses[path_index].pose.position;
      point2 = path->poses[path_index + 1].pose.position;
      double increment = get_distance(point1.x, point1.y, point2.x, point2.y);
      if (distance + increment > lookahead_dist)
      {
        cont = false;
        Eigen::Vector3d first(point1.x, point1.y, 0);
        Eigen::Vector3d second(point2.x, point2.y, 0);
        Eigen::Vector3d slope = second - first;
        // ROS_INFO_STREAM("first = " << first[0] << ", " << first[1]);
        // ROS_INFO_STREAM("slope = " << slope[0] << ", " << slope[1]);
        // ROS_INFO_STREAM("look = " << lookahead_dist << " dista = " << distance);
        // ROS_INFO_STREAM("increment = " << increment << " look - dist = " << (distance - lookahead_dist) + increment);
        slope /= increment;
        slope *= (distance - lookahead_dist) + increment;
        // ROS_INFO_STREAM("slope2 = " << slope[0] << ", " << slope[1]);
        slope += first;
        tar_x = slope[0];
        tar_y = slope[1];
      }
      else
      {
        path_index++;
        distance += increment;
      }
    }
  }
  else
  {
    tar_x = end.x;
    tar_y = end.y;
  }

  double yDiff = tar_y - cur_y;
  double xDiff = tar_x - cur_x;

  if (xDiff == 0)
<<<<<<< HEAD
  {
    tar_theta = yDiff > 0 ? M_PI : -M_PI;
  }
  else
  {
=======
  {
    tar_theta = yDiff > 0 ? M_PI : -M_PI;
  }
  else
  {
>>>>>>> f5652d93
    tar_theta = atan2((yDiff), (xDiff));
  }

  ros::Time time = ros::Time::now();

  geometry_msgs::PointStamped target_point;
  target_point.header.frame_id = "/odom";
  target_point.header.stamp = time;
  target_point.point.x = tar_x;
  target_point.point.y = tar_y;
  target_pub.publish(target_point);

  igvc_msgs::velocity_pair vel;
  vel.header.stamp = time;

  nav_msgs::Path trajectory_msg;
  trajectory_msg.header.stamp = ros::Time::now();
  trajectory_msg.header.frame_id = "/odom";

  Eigen::Vector3d cur_pos(cur_x, cur_y, cur_theta);
  Eigen::Vector3d target(tar_x, tar_y, tar_theta);
  controller.getTrajectory(vel, trajectory_msg, cur_pos, target);

  ROS_INFO_STREAM("distance = " << get_distance(tar_x, tar_y, cur_x, cur_y));

  if (vel.right_velocity > maximum_vel || vel.left_velocity > maximum_vel)
  {
    ROS_ERROR_STREAM("Large velocity output stopping " << vel.right_velocity << ", " << vel.left_velocity);
    vel.right_velocity = 0;
    vel.left_velocity = 0;
  }
  // ROS_INFO_STREAM("target " << tar_x << " " << tar_y << "\n");

  cmd_pub.publish(vel);
  trajectory_pub.publish(trajectory_msg);
}

int main(int argc, char** argv)
{
  ros::init(argc, argv, "path_follower");

  ros::NodeHandle nh;
  ros::NodeHandle pNh("~");

  pNh.param(std::string("target_v"), controller.v, 1.0);
  pNh.param(std::string("axle_length"), controller.axle_length, 0.52);
  pNh.param(std::string("k1"), controller.k1, 1.0);
  pNh.param(std::string("k2"), controller.k2, 3.0);
  pNh.param(std::string("roll_out_time"), controller.rollOutTime, 2.0);
  pNh.param(std::string("lookahead_dist"), lookahead_dist, 2.0);
  pNh.param(std::string("maximum_vel"), maximum_vel, 1.6);

  ros::Subscriber path_sub = nh.subscribe("/path", 1, path_callback);

  ros::Subscriber pose_sub = nh.subscribe("/odometry/filtered", 1, position_callback);

  cmd_pub = nh.advertise<igvc_msgs::velocity_pair>("/motors", 1);

  target_pub = nh.advertise<geometry_msgs::PointStamped>("/target_point", 1);

  trajectory_pub = nh.advertise<nav_msgs::Path>("/trajectory", 1);

  ros::spin();

  return 0;
}<|MERGE_RESOLUTION|>--- conflicted
+++ resolved
@@ -13,7 +13,6 @@
 ros::Publisher cmd_pub;
 ros::Publisher target_pub;
 ros::Publisher trajectory_pub;
-<<<<<<< HEAD
 
 nav_msgs::PathConstPtr path;
 
@@ -21,15 +20,6 @@
 
 SmoothControl controller;
 
-=======
-
-nav_msgs::PathConstPtr path;
-
-double lookahead_dist, maximum_vel;
-
-SmoothControl controller;
-
->>>>>>> f5652d93
 void path_callback(const nav_msgs::PathConstPtr& msg)
 {
   ROS_INFO("Follower got path");
@@ -125,19 +115,11 @@
   double xDiff = tar_x - cur_x;
 
   if (xDiff == 0)
-<<<<<<< HEAD
   {
     tar_theta = yDiff > 0 ? M_PI : -M_PI;
   }
   else
   {
-=======
-  {
-    tar_theta = yDiff > 0 ? M_PI : -M_PI;
-  }
-  else
-  {
->>>>>>> f5652d93
     tar_theta = atan2((yDiff), (xDiff));
   }
 

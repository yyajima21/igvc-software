--- conflicted
+++ resolved
@@ -58,15 +58,12 @@
   <run_depend>rviz</run_depend>
   <run_depend>image_geometry</run_depend>
   <run_depend>robot_localization</run_depend>
-<<<<<<< HEAD
   <run_depend>pluginlib</run_depend>
   <run_depend>laser_geometry</run_depend>
+  <run_depend>nmea_navsat_driver</run_depend>
 
   <!-- Builds from source -->
   <run_depend>gps_common</run_depend>
-=======
-  <run_depend>nmea_navsat_driver</run_depend>
->>>>>>> 799ebf28
 
   <!-- The export tag contains other, unspecified, tags -->
   <export>

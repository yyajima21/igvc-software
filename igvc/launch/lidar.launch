--- conflicted
+++ resolved
@@ -7,10 +7,5 @@
       <param name="frame_id"            type="string" value="lidar"/>
       <param name="rotation_speed"    type="int" value="5"/>
     </node>
-<<<<<<< HEAD
-
-    <include file="$(find igvc)/launch/filter_lidar.launch" />w
-=======
     <include file="$(find igvc)/launch/filter_lidar.launch" />
->>>>>>> be8e5755
 </launch>
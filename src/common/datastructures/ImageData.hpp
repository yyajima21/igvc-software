#ifndef IMAGEDATA_H
#define IMAGEDATA_H


#include <opencv2/opencv.hpp>
#include <common/datastructures/SensorData.hpp>
<<<<<<< HEAD
#include <common/events/Event.hpp>
=======
>>>>>>> 55dea19d

class ImageData : public SensorData
{
  public:
    ImageData() {}
    ImageData(cv::Mat image): SensorData(), _img(image) {}
    ImageData(cv::Mat image, double time): SensorData(time),_img(image) {}
    ImageData deepCopy() { return ImageData(_img.clone(),time()); }
    cv::Mat& mat() {return _img;}
    virtual ~ImageData() {}



  private:
    cv::Mat _img;
};

#endif // IMAGEDATA_H<|MERGE_RESOLUTION|>--- conflicted
+++ resolved
@@ -4,11 +4,7 @@
 
 #include <opencv2/opencv.hpp>
 #include <common/datastructures/SensorData.hpp>
-<<<<<<< HEAD
 #include <common/events/Event.hpp>
-=======
->>>>>>> 55dea19d
-
 class ImageData : public SensorData
 {
   public:

--- conflicted
+++ resolved
@@ -1,20 +1,12 @@
 #include <QTest>
-<<<<<<< HEAD
 #include <tests/teststringutils.hpp>
 #include <tests/testlinedetection.hpp>
-=======
-#include "teststringutils.hpp"
 #include <vector>
 #include <algorithm>
 #include <iostream>
->>>>>>> 16869adb
 
 void RunTestCase(QObject* testCase, std::vector<std::string> args)
 {
-<<<<<<< HEAD
-    QTest::qExec(new TestStringUtils());
-    QTest::qExec(new TestLineDetection());
-=======
     if(args.size() == 0 || std::find(args.begin(), args.end(), testCase->metaObject()->className()) != args.end())
     {
         QTest::qExec(testCase);
@@ -44,5 +36,5 @@
 
     // Execute selected test cases
     RunTestCase(new TestStringUtils(), args);
->>>>>>> 16869adb
+    RunTestCase(new TestLineDetection(), args);
 }
#include <QTest>
#include "testangleutils.h"
#include "testgpsreader.hpp"
#include <vector>
#include <algorithm>
#include <iostream>
#include "teststringutils.hpp"
#include "testpositiontracker.hpp"
#include "testgpsutils.h"
#include "capturegpsandpostracker.hpp"
<<<<<<< HEAD
#include "testcontroller.h"
=======
#include "CaptureIMU.hpp"
#include "testastarplanner.hpp"
#include <common/config/configmanager.h>
>>>>>>> 0bc1375e

void RunTestCase(QObject* testCase, std::vector<std::string> args, bool runByDefault = true)
{
    if(runByDefault && ( args.size() == 0 ||
                         std::find(args.begin(), args.end(), testCase->metaObject()->className()) != args.end() ||
                         std::find(args.begin(), args.end(), "all") != args.end()))
    {
        QTest::qExec(testCase);
    }
    else if(std::find(args.begin(), args.end(), testCase->metaObject()->className()) != args.end())
    {
        QTest::qExec(testCase);
    }
}

int main(int argc, const char* argv[])
{    
    // Setup arguments vector
    std::vector<std::string> args;
    for(int i = 0; i < argc; i++)
        if(argv[i][0] != '/')
            args.push_back(argv[i]);
    if(args.size() == 0)
    {
        std::cout << "Running all default tests." << std::endl;
    }
    else
    {
        std::cout << "Running ";
        for(uint i = 0; i < args.size() - 1; i++)
            std::cout << args[i] << ", ";
        std::cout << (args.size() > 1 ? "and " : "") << args[args.size()-1] << "." << std::endl;
    }

    // Init ConfigManager
    if(!ConfigManager::Instance().load())
        ConfigManager::Instance().save();

    // Execute selected test cases
    RunTestCase(new TestStringUtils(), args);
    RunTestCase(new TestPositionTracker(), args);
    RunTestCase(new TestGPSUtils(), args);
    RunTestCase(new TestAngleUtils(), args);
    RunTestCase(new TestGPSReader(), args);
    RunTestCase(new CaptureGPSAndPosTracker(), args, false);
<<<<<<< HEAD
    RunTestCase(new TestController(), args);
=======
    RunTestCase(new CaptureIMU(), args, false);
    RunTestCase(new TestAStarPlanner(), args);
>>>>>>> 0bc1375e
}<|MERGE_RESOLUTION|>--- conflicted
+++ resolved
@@ -8,13 +8,10 @@
 #include "testpositiontracker.hpp"
 #include "testgpsutils.h"
 #include "capturegpsandpostracker.hpp"
-<<<<<<< HEAD
 #include "testcontroller.h"
-=======
 #include "CaptureIMU.hpp"
 #include "testastarplanner.hpp"
 #include <common/config/configmanager.h>
->>>>>>> 0bc1375e
 
 void RunTestCase(QObject* testCase, std::vector<std::string> args, bool runByDefault = true)
 {
@@ -60,10 +57,7 @@
     RunTestCase(new TestAngleUtils(), args);
     RunTestCase(new TestGPSReader(), args);
     RunTestCase(new CaptureGPSAndPosTracker(), args, false);
-<<<<<<< HEAD
     RunTestCase(new TestController(), args);
-=======
     RunTestCase(new CaptureIMU(), args, false);
     RunTestCase(new TestAStarPlanner(), args);
->>>>>>> 0bc1375e
 }
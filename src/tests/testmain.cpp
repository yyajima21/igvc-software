#include <QTest>
<<<<<<< HEAD
#include <tests/teststringutils.hpp>
=======
#include "testangleutils.h"
#include "testgpsreader.hpp"
>>>>>>> ff544520
#include <tests/testlinedetection.hpp>
#include <vector>
#include <algorithm>
#include <iostream>
#include "teststringutils.hpp"
#include "testpositiontracker.hpp"
#include "testgpsutils.h"
#include "capturegpsandpostracker.hpp"

void RunTestCase(QObject* testCase, std::vector<std::string> args, bool runByDefault = true)
{
    if(runByDefault && ( args.size() == 0 ||
                         std::find(args.begin(), args.end(), testCase->metaObject()->className()) != args.end() ||
                         std::find(args.begin(), args.end(), "all") != args.end()))
    {
        QTest::qExec(testCase);
    }
    else if(std::find(args.begin(), args.end(), testCase->metaObject()->className()) != args.end())
    {
        QTest::qExec(testCase);
    }
}

int main(int argc, const char* argv[])
{
    // Setup arguments vector
    std::vector<std::string> args;
    for(int i = 0; i < argc; i++)
        if(argv[i][0] != '/')
            args.push_back(argv[i]);
    if(args.size() == 0)
    {
        std::cout << "Running all default tests." << std::endl;
    }
    else
    {
        std::cout << "Running ";
        for(uint i = 0; i < args.size() - 1; i++)
            std::cout << args[i] << ", ";
        std::cout << (args.size() > 1 ? "and " : "") << args[args.size()-1] << "." << std::endl;
    }

    // Execute selected test cases
    RunTestCase(new TestStringUtils(), args);
    RunTestCase(new TestLineDetection(), args);
<<<<<<< HEAD
=======
    RunTestCase(new TestPositionTracker(), args);
    RunTestCase(new TestGPSUtils(), args);
    RunTestCase(new TestAngleUtils(), args);
    RunTestCase(new TestGPSReader(), args);
    RunTestCase(new CaptureGPSAndPosTracker(), args, false);
>>>>>>> ff544520
}<|MERGE_RESOLUTION|>--- conflicted
+++ resolved
@@ -1,10 +1,6 @@
 #include <QTest>
-<<<<<<< HEAD
-#include <tests/teststringutils.hpp>
-=======
 #include "testangleutils.h"
 #include "testgpsreader.hpp"
->>>>>>> ff544520
 #include <tests/testlinedetection.hpp>
 #include <vector>
 #include <algorithm>
@@ -50,12 +46,9 @@
     // Execute selected test cases
     RunTestCase(new TestStringUtils(), args);
     RunTestCase(new TestLineDetection(), args);
-<<<<<<< HEAD
-=======
     RunTestCase(new TestPositionTracker(), args);
     RunTestCase(new TestGPSUtils(), args);
     RunTestCase(new TestAngleUtils(), args);
     RunTestCase(new TestGPSReader(), args);
     RunTestCase(new CaptureGPSAndPosTracker(), args, false);
->>>>>>> ff544520
 }
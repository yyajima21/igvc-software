#include <QTest>
<<<<<<< HEAD
=======
#include "teststringutils.hpp"
#include "testgpsutils.h"
>>>>>>> c7d38c5f
#include <vector>
#include <algorithm>
#include <iostream>
#include "teststringutils.hpp"
#include "testpositiontracker.hpp"

void RunTestCase(QObject* testCase, std::vector<std::string> args)
{
    if(args.size() == 0 || std::find(args.begin(), args.end(), testCase->metaObject()->className()) != args.end())
    {
        QTest::qExec(testCase);
    }
}

int main(int argc, const char* argv[])
{
    // Setup arguments vector
    std::vector<std::string> args;
    for(int i = 0; i < argc; i++)
        if(argv[i][0] != '/')
            args.push_back(argv[i]);
    if(std::find(args.begin(), args.end(), "all") != args.end())
        args.clear();
    if(args.size() == 0)
    {
        std::cout << "Running all tests." << std::endl;
    }
    else
    {
        std::cout << "Running ";
        for(uint i = 0; i < args.size() - 1; i++)
            std::cout << args[i] << ", ";
        std::cout << (args.size() > 1 ? "and " : "") << args[args.size()-1] << "." << std::endl;
    }

    // Execute selected test cases
    RunTestCase(new TestStringUtils(), args);
<<<<<<< HEAD
    RunTestCase(new TestPositionTracker(), args);
=======
    RunTestCase(new TestGPSUtils(), args);
>>>>>>> c7d38c5f
}<|MERGE_RESOLUTION|>--- conflicted
+++ resolved
@@ -1,14 +1,10 @@
 #include <QTest>
-<<<<<<< HEAD
-=======
-#include "teststringutils.hpp"
-#include "testgpsutils.h"
->>>>>>> c7d38c5f
 #include <vector>
 #include <algorithm>
 #include <iostream>
 #include "teststringutils.hpp"
 #include "testpositiontracker.hpp"
+#include "testgpsutils.h"
 
 void RunTestCase(QObject* testCase, std::vector<std::string> args)
 {
@@ -41,9 +37,6 @@
 
     // Execute selected test cases
     RunTestCase(new TestStringUtils(), args);
-<<<<<<< HEAD
     RunTestCase(new TestPositionTracker(), args);
-=======
     RunTestCase(new TestGPSUtils(), args);
->>>>>>> c7d38c5f
 }
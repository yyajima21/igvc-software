--- conflicted
+++ resolved
@@ -59,9 +59,8 @@
 
     _joystickDriver = new JoystickDriver(&_joystick->onNewData);
 
-<<<<<<< HEAD
     ui->hardwareStatusList->addItem("LIDAR");
-=======
+
     _stereoSource = new StereoPlayback((QDir::currentPath() + "/../../test_data/video/CompCourse_left0.mpeg").toStdString(),(QDir::currentPath() + "/../../test_data/video/CompCourse_right0.mpeg").toStdString(),20,"",false);
     ui->hardwareStatusList->addItem("Camera");
 
@@ -73,7 +72,6 @@
     ui->hardwareStatusList->addItem("IMU");
 
     updateHardwareStatusIcons();
->>>>>>> ed2f2a99
 
     isRunning = false;
     isPaused = false;
@@ -121,7 +119,7 @@
         else if(labelText == "LIDAR")
         {
             adapter = new LidarAdapter();
-		}
+	}
         else if(labelText == "Map")
         {
             adapter = new MapAdapter();

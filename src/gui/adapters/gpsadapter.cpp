#include "gpsadapter.h"
#include "ui_gpsadapter.h"
#include <cmath>

GPSAdapter::GPSAdapter(std::shared_ptr<GPS> gps, QWidget *parent) :
    QWidget(parent),
    ui(new Ui::GPSAdapter)
{
    ui->setupUi(this);
    for (int i = 0;i<5;i++) {
        coordinates[i][0] = 0;
        coordinates[i][1] = 0;
    }

    _GPS = gps;
    if(_GPS.get() != nullptr)
        connect(_GPS.get(), SIGNAL(onNewData(GPSData)), this, SLOT(onNewData(GPSData)));
}

GPSAdapter::~GPSAdapter()
{
    if(_GPS.get() != nullptr)
    {
        disconnect(_GPS.get(), SIGNAL(onNewData(GPSData)), this, SLOT(onNewData(GPSData)));
        _GPS.reset();
    }
    delete ui;

}

void GPSAdapter::labelPrint() {
    //paint data label
    QString LatLabel = QString("Latitude<br />");
    for (int i = 0;i < 5;i++) {
        LatLabel = LatLabel + QString::number(coordinates[i][0],'g',15) + QString("<br />");
    }
    ui->LatitudeLabel->setText(LatLabel);

    QString LongLabel = QString("Longitude<br />");
    for (int i = 0;i < 5;i++) {
        LongLabel = LongLabel + QString::number(coordinates[i][1], 'g', 15) + QString("<br />");
    }
    ui->LongitudeLabel->setText(LongLabel);
<<<<<<< HEAD


    horizontalFactor = ui->GraphicsHolder->width() / (maxLong - minLong);
    verticalFactor = ui->GraphicsHolder->height() / (maxLat - minLat);

    ui->label_NumSat->setText(QString::number(numSats));
    QString qualityString;
    switch(quality) {
    case GPS_QUALITY_INVALID:
        qualityString = "INVALID";
        break;
    case GPS_QUALITY_SPS:
        qualityString = "SPS";
        break;
    case GPS_QUALITY_DGPS:
        qualityString = "DGPS";
        break;
    case GPS_QUALITY_PPS:
        qualityString = "PPS";
        break;
    case GPS_QUALITY_RTK:
        qualityString = "RTK";
        break;
    case GPS_QUALITY_Float_RTK:
        qualityString = "Float RTK";
        break;
    case GPS_QUALITY_Estimated:
        qualityString = "Estimated";
        break;
    case GPS_QULAITY_Manual:
        qualityString = "Manual";
        break;
    case GPS_QUALITY_Simulation:
        qualityString = "Simulation";
        break;
    default:
        qualityString = "";
        break;
    }

    ui->label_quality->setText(qualityString);

    ui->label_hdop->setText(QString::number(hdop));
=======
>>>>>>> c541a79e
}

void GPSAdapter::onNewData(GPSData data) {
    //shifting old data
    for (int i = 4;i>0;i--) {
        coordinates[i][0] = coordinates[i-1][0];
        coordinates[i][1] = coordinates[i-1][1];
    }

    //assign new data
    coordinates[0][0] = data.Lat();
    coordinates[0][1] = data.Long();

    quality = data.Quality();

    numSats = data.NumSats();

    hdop = data.HDOP();

    //print data label
    labelPrint();
}<|MERGE_RESOLUTION|>--- conflicted
+++ resolved
@@ -41,12 +41,6 @@
         LongLabel = LongLabel + QString::number(coordinates[i][1], 'g', 15) + QString("<br />");
     }
     ui->LongitudeLabel->setText(LongLabel);
-<<<<<<< HEAD
-
-
-    horizontalFactor = ui->GraphicsHolder->width() / (maxLong - minLong);
-    verticalFactor = ui->GraphicsHolder->height() / (maxLat - minLat);
-
     ui->label_NumSat->setText(QString::number(numSats));
     QString qualityString;
     switch(quality) {
@@ -85,8 +79,6 @@
     ui->label_quality->setText(qualityString);
 
     ui->label_hdop->setText(QString::number(hdop));
-=======
->>>>>>> c541a79e
 }
 
 void GPSAdapter::onNewData(GPSData data) {

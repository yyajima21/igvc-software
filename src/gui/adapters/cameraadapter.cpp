#include "cameraadapter.h"
#include "ui_cameraadapter.h"
#include <QGraphicsItem>
#include <QPixmap>
#include <iostream>
#include <QGridLayout>
#include <QDir>
#include <opencv2/imgproc/imgproc.hpp>
#include <QDateTime>


CameraAdapter::CameraAdapter(std::shared_ptr<StereoSource> source, std::shared_ptr<LineDetector> source2, QWidget *parent) :
     QWidget(parent),
     ui(new Ui::CameraAdapter)
{
    ui->setupUi(this);

    connect(ui->saveLeft,SIGNAL(released()),SLOT(on_saveLeft_clicked()));
}

CameraAdapter::~CameraAdapter()
{
    if(_stereoSource.get() != nullptr)
        disconnect(_stereoSource.get(), SIGNAL(onNewData(StereoImageData)), this, SLOT(onCameraData(StereoImageData)));
    delete ui;
}

void CameraAdapter::newLeftCamImg(ImageData data)
{
    if(isVisible())
    {
        _mutex.lock();
        leftData = data;
        leftImage = CVMat2QImage(data.mat());
        gotData = true;
        _mutex.unlock();
        update();
    }
}

void CameraAdapter::newLineImage(cv::Mat data)
{
    if(isVisible())
    {
        _mutex.lock();
        lineData = data;
        lineImage = CVMat2QImage(data);
        _mutex.unlock();
    }
}

void CameraAdapter::newBarrelImage(cv::Mat data)
{
    if(isVisible())
    {
        _mutex.lock();
        barrelData = data;
        barrelImage = CVMat2QImage(data);
        _mutex.unlock();
    }
}

QImage CameraAdapter::CVMat2QImage(cv::Mat img)
{
    cv::Mat temp(img.cols, img.rows, img.type());
    if(img.channels() == 3 || img.channels() == 4)
        cv::cvtColor(img, temp, CV_BGR2RGB);
    else if(img.channels() == 1)
        cv::cvtColor(img, img, CV_GRAY2RGB);

    QImage dest((uchar*)temp.data,temp.cols,temp.rows, temp.step, QImage::Format_RGB888);
    QImage dest2(dest);
    dest2.detach();
    return dest2;
}

void CameraAdapter::on_saveLeft_clicked()
{
    //QDir().mkdir("../Images/");
    //leftImage.save("../Images/"+QDateTime::currentDateTime().toString()+"_left.jpg");
    _mutex.lock();
<<<<<<< HEAD
    cv::imwrite("img.jpg", _data.leftMat());
=======
    std::cout << _data.leftMat().rows << std::endl;
    std::cout << cv::imwrite((QDateTime::currentDateTime().toString()+"img.jpg").toStdString(), _data.leftMat()) << std::endl;
>>>>>>> ad082ad6
    _mutex.unlock();
}

void CameraAdapter::on_saveRight_clicked()
{
    QDir().mkdir("../Images/");
    lineImage.save("../Images/"+QDateTime::currentDateTime().toString()+"_right.jpg");
}

void CameraAdapter::paintEvent(QPaintEvent *e)
{
    _mutex.lock();

    ui->leftFeedLabel->setPixmap(QPixmap::fromImage(leftImage));
    ui->rightFeedLabel->setPixmap(QPixmap::fromImage(rightImage));

    _mutex.unlock();
    QWidget::paintEvent(e);
}<|MERGE_RESOLUTION|>--- conflicted
+++ resolved
@@ -79,12 +79,7 @@
     //QDir().mkdir("../Images/");
     //leftImage.save("../Images/"+QDateTime::currentDateTime().toString()+"_left.jpg");
     _mutex.lock();
-<<<<<<< HEAD
-    cv::imwrite("img.jpg", _data.leftMat());
-=======
-    std::cout << _data.leftMat().rows << std::endl;
     std::cout << cv::imwrite((QDateTime::currentDateTime().toString()+"img.jpg").toStdString(), _data.leftMat()) << std::endl;
->>>>>>> ad082ad6
     _mutex.unlock();
 }
 

#include "pathadapter.h"
#include "ui_pathadapter.h"
#include <QPainter>
<<<<<<< HEAD
#include "intelligence/pathplanning/pathplanner.hpp"
#include <math.h>
#include "intelligence/pathplanning/astarplanner.h"
#include "common/utils/AngleUtils.h"
=======
#include <math.h>
#include <common/utils/AngleUtils.h>
>>>>>>> ecc1a62d

PathAdapter::PathAdapter(QWidget *parent) :
    QWidget(parent),
    ui(new Ui::PathAdapter)
{
    ui->setupUi(this);

    AStarPlanner planner;
    connect(&planner, SIGNAL(OnNewPath(path_t)), this, SLOT(newPath(path_t)));
    connect(this, SIGNAL(setStart(RobotPosition)), &planner, SLOT(OnNewStartPos(RobotPosition)));
    connect(this, SIGNAL(setEnd(RobotPosition)), &planner, SLOT(OnNewGoalPos(RobotPosition)));
    connect(this, SIGNAL(setMap(pcl::PointCloud<pcl::PointXYZ>::Ptr)), &planner, SLOT(OnNewMap(pcl::PointCloud<pcl::PointXYZ>::Ptr)));

    setStart(RobotPosition(0,0,0));
    setEnd(RobotPosition(10,10,0));
    pcl::PointCloud<pcl::PointXYZ>::Ptr map(new pcl::PointCloud<pcl::PointXYZ>());
    for(int x = -10; x < 10; x++)
        map->push_back(pcl::PointXYZ(x,5,0));
    setMap(map);
    path = planner.GetPath();
}

PathAdapter::~PathAdapter()
{
    delete ui;
}

void PathAdapter::paintEvent(QPaintEvent *)
{
    QPainter painter(this);

<<<<<<< HEAD
    int startX = painter.window().width()/2;
    int startY = painter.window().height()/2;
    int x = startX;
    int y = startY;
    QPainterPath dpath;
    dpath.moveTo(startX,startY);
    for(int i=0;i<path.size()-1;i++)
    {
        std::pair<SearchMove, SearchLocation> p1 = path[i];
        std::pair<SearchMove, SearchLocation> p2 = path[i+1];

        int height = abs(round((p1.second.y - p2.second.y)*30));
        int width = abs(round((p1.second.x - p2.second.x)*30));
        //dpath.lineTo(p1.second.x * 10+ startX, p1.second.y * 10+ startY);

        if(p1.first.W==0.0)
        {
            painter.drawLine(p1.second.x * 10 + startX,p1.second.y * 10 + startY,p2.second.x * 10 + startX,p2.second.y * 10 + startY);
        }
        else
        {
            painter.drawArc(round(p1.second.x*30) + startX, round(p1.second.y*30) + startY, width, height, round(AngleUtils::radsToDeg((M_PI/2)-p1.second.theta)*16), round(AngleUtils::radsToDeg((M_PI/2)-(p2.second.theta-p1.second.theta))*16));

        }

        std::cout << "x " << round(p1.second.x*30) + startX << " y " << round(p1.second.y*30) + startY << " w " << width << " h " << height << " a " << round(AngleUtils::radsToDeg((M_PI/2)-p1.second.theta)) << " alen " << round(AngleUtils::radsToDeg((M_PI/2)-(p2.second.theta-p1.second.theta))) << std::endl;
   }
    //painter.drawArc(0,0,painter.window().width(),painter.window().height(),0,5760*(16 * 360));
=======
    float pixPerM = 50;

    float xp = 10;
    float yp = 10;
    float tp = 0;

    float V = 1;
    float w = 2;
    float dt = 1;

    float R = (V/w) * pixPerM;

    int x = xp*pixPerM - R + R*cos(tp);

    int y = yp*pixPerM + R*sin(tp) - R;

    int a = AngleUtils::radsToDeg((M_PI - tp) - (w * dt)) * 16;

    int alen = AngleUtils::radsToDeg(w*dt) * 16;

    painter.setPen(Qt::black);
    painter.drawArc(x, y, 2*R, 2*R, a, alen);
    painter.setPen(Qt::red);
    painter.drawPoint(xp*pixPerM,yp*pixPerM);
>>>>>>> ecc1a62d

    //painter.drawPath(dpath);
    painter.end();
}<|MERGE_RESOLUTION|>--- conflicted
+++ resolved
@@ -1,15 +1,12 @@
 #include "pathadapter.h"
 #include "ui_pathadapter.h"
 #include <QPainter>
-<<<<<<< HEAD
 #include "intelligence/pathplanning/pathplanner.hpp"
 #include <math.h>
 #include "intelligence/pathplanning/astarplanner.h"
 #include "common/utils/AngleUtils.h"
-=======
 #include <math.h>
 #include <common/utils/AngleUtils.h>
->>>>>>> ecc1a62d
 
 PathAdapter::PathAdapter(QWidget *parent) :
     QWidget(parent),
@@ -41,7 +38,6 @@
 {
     QPainter painter(this);
 
-<<<<<<< HEAD
     int startX = painter.window().width()/2;
     int startY = painter.window().height()/2;
     int x = startX;
@@ -70,32 +66,7 @@
         std::cout << "x " << round(p1.second.x*30) + startX << " y " << round(p1.second.y*30) + startY << " w " << width << " h " << height << " a " << round(AngleUtils::radsToDeg((M_PI/2)-p1.second.theta)) << " alen " << round(AngleUtils::radsToDeg((M_PI/2)-(p2.second.theta-p1.second.theta))) << std::endl;
    }
     //painter.drawArc(0,0,painter.window().width(),painter.window().height(),0,5760*(16 * 360));
-=======
-    float pixPerM = 50;
 
-    float xp = 10;
-    float yp = 10;
-    float tp = 0;
-
-    float V = 1;
-    float w = 2;
-    float dt = 1;
-
-    float R = (V/w) * pixPerM;
-
-    int x = xp*pixPerM - R + R*cos(tp);
-
-    int y = yp*pixPerM + R*sin(tp) - R;
-
-    int a = AngleUtils::radsToDeg((M_PI - tp) - (w * dt)) * 16;
-
-    int alen = AngleUtils::radsToDeg(w*dt) * 16;
-
-    painter.setPen(Qt::black);
-    painter.drawArc(x, y, 2*R, 2*R, a, alen);
-    painter.setPen(Qt::red);
-    painter.drawPoint(xp*pixPerM,yp*pixPerM);
->>>>>>> ecc1a62d
 
     //painter.drawPath(dpath);
     painter.end();

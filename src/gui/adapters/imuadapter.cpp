--- conflicted
+++ resolved
@@ -29,12 +29,8 @@
     _data.push_back(data);
     if(_data.size() > 10)
         _data.erase(_data.begin());
-<<<<<<< HEAD
     fps = 1.0/(data.time() - prevTime);
     prevTime = data.time();
-=======
-    std::cout << "IMU Timestamp: " << data.getTimeMicroSeconds() << std::endl;
->>>>>>> 61cf52a0
     update();
 }
 

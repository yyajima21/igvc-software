#include "competitioncoordinator.h"
#include <common/utils/GPSWaypointSource.h>
#include <hardware/sensors/gps/GPS.hpp>
#include <hardware/sensors/camera/StereoSource.hpp>
#include <hardware/sensors/IMU/IMU.h>
#include <hardware/sensors/lidar/Lidar.h>
#include <intelligence/posetracking/kalmanpositiontracker.h>
#include <intelligence/mapping/mapbuilder.h>
#include <intelligence/pathplanning/astarplanner.h>
#include <intelligence/linedetection/linedetector.h>
#include <intelligence/controller/controller.h>
#include <intelligence/pathfollowing/pathfollower.h>
#include <intelligence/barrelfinder/barrelfinder.h>
#include <hardware/sensors/gps/simulatedgps.h>
#include <hardware/sensors/gps/nmeacompatiblegps.h>
#include <hardware/sensors/camera/StereoPlayback.h>
#include <hardware/sensors/camera/StereoImageRepeater.h>
#include <hardware/sensors/camera/Bumblebee2.h>
#include <hardware/sensors/IMU/Ardupilot.h>
#include <hardware/sensors/lidar/SimulatedLidar.h>
#include <hardware/sensors/lidar/lms200.h>
#include <common/utils/GPSUtils.h>

using namespace std;

CompetitionCoordinator::CompetitionCoordinator() {
<<<<<<< HEAD
    shared_ptr<GPS> gps(new NMEACompatibleGPS("/dev/igvc_gps", 19200));
    shared_ptr<StereoSource> camera(new Bumblebee2());
    shared_ptr<IMU> imu(new Ardupilot());
    shared_ptr<Lidar> lidar(new LMS200());
    shared_ptr<PositionTracker> posTracker(new KalmanPositionTracker(imu, gps));
    shared_ptr<MapBuilder> mapBuilder(new MapBuilder(lidar, posTracker));
    shared_ptr<AStarPlanner> planner(new AStarPlanner());
    shared_ptr<LineDetector> lineDetector(new LineDetector());
    shared_ptr<BarrelFinder> barrelFinder(new BarrelFinder());
    shared_ptr<GPSWaypointSource> waypointSource(new GPSWaypointSource(""));
    shared_ptr<Controller> controller(new Controller(waypointSource, gps));
    shared_ptr<PathFollower> pathFollower(new PathFollower());
=======
    shared_ptr<GPS> gps = make_shared<NMEACompatibleGPS>("/dev/igvc_gps", 19200);
    shared_ptr<StereoSource> camera = make_shared<Bumblebee2>();
    shared_ptr<IMU> imu = make_shared<Ardupilot>();
    shared_ptr<Lidar> lidar = make_shared<LMS200>();
    shared_ptr<BasicPositionTracker> posTracker = make_shared<BasicPositionTracker>(gps, imu);
    shared_ptr<MapBuilder> mapBuilder = make_shared<MapBuilder>(lidar, posTracker);
    shared_ptr<AStarPlanner> planner = make_shared<AStarPlanner>();
    shared_ptr<LineDetector> lineDetector = make_shared<LineDetector>();
    shared_ptr<BarrelFinder> barrelFinder = make_shared<BarrelFinder>();
    shared_ptr<GPSWaypointSource> waypointSource = make_shared<GPSWaypointSource>("");
    shared_ptr<Controller> controller = make_shared<Controller>(waypointSource, gps);
    shared_ptr<PathFollower> pathFollower = make_shared<PathFollower>();
>>>>>>> b819a19e

    QObject::connect(camera.get(), SIGNAL(onNewLeftImage(ImageData)), barrelFinder.get(), SLOT(onNewImage(ImageData)));
    QObject::connect(camera.get(), SIGNAL(onNewLeftImage(ImageData)), lineDetector.get(), SLOT(onImageEvent(ImageData)));
    QObject::connect(lidar.get(), SIGNAL(onNewData(LidarState)), mapBuilder.get(), SLOT(onLidarData(LidarState)));
    QObject::connect(lineDetector.get(), SIGNAL(onNewCloud(pcl::PointCloud<pcl::PointXYZ>::Ptr,pcl::PointXY)), mapBuilder.get(), SLOT(onCloudFrame(pcl::PointCloud<pcl::PointXYZ>::Ptr,pcl::PointXY)));
    QObject::connect(barrelFinder.get(), SIGNAL(newCloudFrame(pcl::PointCloud<pcl::PointXYZ>::Ptr, pcl::PointXY)), mapBuilder.get(), SLOT(onCloudFrame(pcl::PointCloud<pcl::PointXYZ>::Ptr,pcl::PointXY)));

    QObject::connect(controller.get(), &Controller::onNewWaypoint, [=](GPSData waypoint){
        RobotPosition pos;
        auto trackerOrigin = posTracker->GetOrigin();
        GPSUtils::coordsToMetricXY(trackerOrigin.Lat(), trackerOrigin.Long(), waypoint.Lat(), waypoint.Long(), pos.X, pos.Y);
        planner->OnNewGoalPos(pos);
    });

    QObject::connect(posTracker.get(), SIGNAL(onNewPosition(RobotPosition)), planner.get(), SLOT(OnNewStartPos(RobotPosition)));

    QObject::connect(mapBuilder.get(), SIGNAL(onNewMap(pcl::PointCloud<pcl::PointXYZ>::Ptr)), planner.get(), SLOT(OnNewMap(pcl::PointCloud<pcl::PointXYZ>::Ptr)));

    QObject::connect(planner.get(), SIGNAL(OnNewPath(path_t)), pathFollower.get(), SLOT(onNewPath(path_t)));

    QObject::connect(pathFollower.get(), &PathFollower::newMotorCommand, [=](MotorCommand cmd) {
        emit newMotorCommand(cmd);
    });

    QObject::connect(controller.get(), &Controller::onNewWaypoint, [=](GPSData data){
        if(data.Lat() == 0 && data.Long() == 0) {
            emit finished();
        }
    });

    modules.push_back(gps);
    modules.push_back(camera);
    modules.push_back(imu);
    modules.push_back(lidar);
    modules.push_back(posTracker);
    modules.push_back(mapBuilder);
    modules.push_back(planner);
    modules.push_back(lineDetector);
    modules.push_back(barrelFinder);
    modules.push_back(controller);
    modules.push_back(pathFollower);
    modules.push_back(waypointSource);
}

CompetitionCoordinator::~CompetitionCoordinator() {
    modules.clear();
}

const module_list_t &CompetitionCoordinator::getModules() {
    return modules;
}

shared_ptr<Module> CompetitionCoordinator::getModuleWithName(string name) {
    for(auto module : modules) {
        if(module->moduleName() == name)
            return module;
    }
    return shared_ptr<Module>(0);
}

void CompetitionCoordinator::changeLidar(std::shared_ptr<Module> lidar) {
    auto pos = find("LIDAR");
    if(pos != modules.end())
        modules.erase(pos);
    modules.push_back(lidar);
    auto mapperPos = find("MapBuilder");
    if(mapperPos != modules.end()) {
        shared_ptr<MapBuilder> mapper = dynamic_pointer_cast<MapBuilder>(*mapperPos);
        mapper->ChangeLidar(dynamic_pointer_cast<Lidar>(lidar));
        mapper->Clear();
    }
}
void CompetitionCoordinator::changeGPS(std::shared_ptr<Module> gps) {
    auto pos = find("GPS");
    auto trackerPos = find("PositionTracker");
    if(pos != modules.end()) {
        if(trackerPos != modules.end()) {
            QObject::disconnect(dynamic_pointer_cast<GPS>(*pos).get(), SIGNAL(onNewData(GPSData)),
                                dynamic_pointer_cast<PositionTracker>(*trackerPos).get(), SLOT(onGPSData(GPSData)));
        }
        modules.erase(pos);
    }
    modules.push_back(gps);
    /*
     * Adding and removing modules from the modules
     * list changes the index of the PositionTracker
     * module, so we need to find its new position.
     */
    trackerPos = find("PositionTracker");
    if(trackerPos != modules.end()) {
        shared_ptr<PositionTracker> tracker = dynamic_pointer_cast<PositionTracker>(*trackerPos);
        QObject::connect(dynamic_pointer_cast<GPS>(gps).get(), SIGNAL(onNewData(GPSData)), tracker.get(), SLOT(onGPSData(GPSData)));
    }
}

module_list_t::iterator CompetitionCoordinator::find(string name) {
    for(auto iter = modules.begin(); iter != modules.end(); iter++) {
        if((*iter)->moduleName() == name)
            return iter;
    }
    return modules.end();
}<|MERGE_RESOLUTION|>--- conflicted
+++ resolved
@@ -24,25 +24,11 @@
 using namespace std;
 
 CompetitionCoordinator::CompetitionCoordinator() {
-<<<<<<< HEAD
-    shared_ptr<GPS> gps(new NMEACompatibleGPS("/dev/igvc_gps", 19200));
-    shared_ptr<StereoSource> camera(new Bumblebee2());
-    shared_ptr<IMU> imu(new Ardupilot());
-    shared_ptr<Lidar> lidar(new LMS200());
-    shared_ptr<PositionTracker> posTracker(new KalmanPositionTracker(imu, gps));
-    shared_ptr<MapBuilder> mapBuilder(new MapBuilder(lidar, posTracker));
-    shared_ptr<AStarPlanner> planner(new AStarPlanner());
-    shared_ptr<LineDetector> lineDetector(new LineDetector());
-    shared_ptr<BarrelFinder> barrelFinder(new BarrelFinder());
-    shared_ptr<GPSWaypointSource> waypointSource(new GPSWaypointSource(""));
-    shared_ptr<Controller> controller(new Controller(waypointSource, gps));
-    shared_ptr<PathFollower> pathFollower(new PathFollower());
-=======
     shared_ptr<GPS> gps = make_shared<NMEACompatibleGPS>("/dev/igvc_gps", 19200);
     shared_ptr<StereoSource> camera = make_shared<Bumblebee2>();
     shared_ptr<IMU> imu = make_shared<Ardupilot>();
     shared_ptr<Lidar> lidar = make_shared<LMS200>();
-    shared_ptr<BasicPositionTracker> posTracker = make_shared<BasicPositionTracker>(gps, imu);
+    shared_ptr<PositionTracker> posTracker = make_shared<KalmanPositionTracker>(imu, gps);
     shared_ptr<MapBuilder> mapBuilder = make_shared<MapBuilder>(lidar, posTracker);
     shared_ptr<AStarPlanner> planner = make_shared<AStarPlanner>();
     shared_ptr<LineDetector> lineDetector = make_shared<LineDetector>();
@@ -50,7 +36,6 @@
     shared_ptr<GPSWaypointSource> waypointSource = make_shared<GPSWaypointSource>("");
     shared_ptr<Controller> controller = make_shared<Controller>(waypointSource, gps);
     shared_ptr<PathFollower> pathFollower = make_shared<PathFollower>();
->>>>>>> b819a19e
 
     QObject::connect(camera.get(), SIGNAL(onNewLeftImage(ImageData)), barrelFinder.get(), SLOT(onNewImage(ImageData)));
     QObject::connect(camera.get(), SIGNAL(onNewLeftImage(ImageData)), lineDetector.get(), SLOT(onImageEvent(ImageData)));

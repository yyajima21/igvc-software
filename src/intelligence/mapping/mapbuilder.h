--- conflicted
+++ resolved
@@ -36,12 +36,7 @@
 
     std::shared_ptr<Lidar> _lidar;
     pcl::PointCloud<pcl::PointXYZ>::Ptr cloud;
-<<<<<<< HEAD
-    BasicPositionTracker *poseTracker;
-=======
     std::shared_ptr<BasicPositionTracker> poseTracker;
-    bool firstFrame;
->>>>>>> 4772f287
 };
 
 #endif // MAPPING_H
--- conflicted
+++ resolved
@@ -15,11 +15,7 @@
 class Mapping
 {
 public:
-<<<<<<< HEAD
-    Mapping(IGVC::Sensors::Lidar *lidar, RobotPosition robot);
-=======
     Mapping(Lidar *lidar);
->>>>>>> a7fa2d0e
     ~Mapping();
     pcl::PointCloud<pcl::PointXYZ>::Ptr getCloud();
     //void saveCloud(std::string path);

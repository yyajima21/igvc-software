--- conflicted
+++ resolved
@@ -15,11 +15,7 @@
 class Mapping
 {
 public:
-<<<<<<< HEAD
-    Mapping(IGVC::Sensors::Lidar *lidar, RobotPosition robot);
-=======
     Mapping(Lidar *lidar);
->>>>>>> 7fa5c923
     ~Mapping();
     pcl::PointCloud<pcl::PointXYZ>::Ptr getCloud();
     //void saveCloud(std::string path);

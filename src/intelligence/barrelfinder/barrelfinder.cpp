--- conflicted
+++ resolved
@@ -14,13 +14,8 @@
 }
 
 void BarrelFinder::onNewImage(ImageData data)
-<<<<<<< HEAD
-{   
-    cloud.clear();
-=======
 {
     cloud->clear();
->>>>>>> 365fe5fd
 
     if(data.mat().channels() != 3)
         Logger::Log(LogLevel::Error, "Barrel finder can only work on BGR images!");

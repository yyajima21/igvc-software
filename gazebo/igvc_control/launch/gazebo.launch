--- conflicted
+++ resolved
@@ -2,12 +2,6 @@
 
 <launch>
   <env name="GAZEBO_MODEL_PATH" value="$(find igvc_description)"/>
-<<<<<<< HEAD
-  <arg name="namespace" default="igvc"/>
-  <!-- Switch with commented line below for better performance -->
-  <!--<arg name="world_name" default="$(find igvc_description)/urdf/real_igvc.world"/>-->
-=======
->>>>>>> 15156eb9
   <arg name="world_name" default="$(find igvc_description)/urdf/igvc.world"/>
   <arg name="cmd_timeout" default="0.5"/>
 
@@ -20,45 +14,6 @@
   <arg name="pitch" default="0.0"/>
   <arg name="yaw" default="0"/>
 
-<<<<<<< HEAD
-  <!-- Remap to same topics as the actual robot -->
-  <remap from="/$(arg namespace)/usb_cam_center" to="/usb_cam_center" />
-  <remap from="/$(arg namespace)/usb_cam_right" to="/usb_cam_right" />
-  <remap from="/$(arg namespace)/usb_cam_left" to="/usb_cam_left" />
-  <remap from="/$(arg namespace)/imu" to="/imu" />
-  <!--<remap from="/$(arg namespace)/odom" to="/odom" />-->
-  <remap from="/$(arg namespace)/fix" to="/fix" />
-
-
-
-  <group ns="$(arg namespace)">
-    <node name="spawn_platform_script" pkg="igvc_control" type="spawn_jaymii.sh" />
-
-    <node name="waypoint_source" pkg="igvc" type="waypoint_source" output="screen" >
-        <param name="file" value="$(find igvc_control)/config/waypoints.csv" />
-    </node>
-
-    <!-- Create the world. -->
-    <include file="$(find gazebo_ros)/launch/empty_world.launch">
-      <arg name="world_name" value="$(arg world_name)"/> <!-- Note: the world_name is with respect to GAZEBO_RESOURCE_PATH environmental variable -->
-      <arg name="paused" value="false"/>
-      <arg name="use_sim_time" value="true"/>
-      <arg name="gui" value="true"/>
-      <arg name="headless" value="false"/>
-      <arg name="debug" value="false"/>
-    </include>
-
-    <!-- needed for rviz -->
-    <param name="robot_description" command="cat $(find igvc_description)/urdf/jessi.urdf" />
-    <node name="robot_state_publisher" pkg="robot_state_publisher" type="state_publisher" />
-
-    <!-- convert laser scan to point cloud for LIDAR -->
-    <node name="scan_to_pointcloud" pkg="igvc_control" type="scan_to_pointcloud" output="screen" >
-      <param name="min_dist" value="0.1"/>
-      <param name="neighbor_dist" value="0.2"/>
-    </node>
-  </group>
-=======
   <node name="waypoint_source" pkg="igvc" type="waypoint_source" output="screen" >
       <param name="file" value="$(find igvc_control)/config/waypoints.csv" />
   </node>
@@ -83,7 +38,6 @@
     <param name="neighbor_dist" value="0.2"/>
   </node>
   <include file="$(find igvc_description)/launch/spawn_jaymii.launch" />
->>>>>>> 15156eb9
   <include file="$(find igvc)/launch/filter_lidar.launch" />
   <include file="$(find igvc_control)/launch/igvc_control.launch" />
 </launch>
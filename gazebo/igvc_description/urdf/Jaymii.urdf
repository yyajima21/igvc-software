 <robot name="Jaymii" xmlns:xacro="http://www.ros.org/wiki/xacro">
  <!-- base link must have geometry so its axis display in rviz-->
  <link name="base_link">
    <visual>
      <geometry>
        <box size="0.01 0.01 0.01"/>
      </geometry>
    </visual>
  </link>
  <gazebo reference="base_link">
    <material>Gazebo/Grey</material>
  </gazebo>
  <link name="base_footprint" />
  <link name="body">
    <inertial>
      <origin xyz="0 0 0" />
      <mass value="50.0" />
      <inertia  ixx="0.0" ixy="0.0"  ixz="1.0"  iyy="0.0"  iyz="0.0"  izz="0.0" />
    </inertial>
    <visual>
      <origin rpy="0 0 0" xyz="0 0 0"/>
      <geometry>
        <mesh filename="model://urdf/meshes/Body.dae"/>
      </geometry>
    </visual>
    <collision>
      <geometry>
        <mesh filename="model://urdf/meshes/Body.dae"/>
      </geometry>
    </collision>
  </link>
  <gazebo reference="body">
    <material>Gazebo/Grey</material>
    <mu1>0.2</mu1>
    <mu2>0.2</mu2>
  </gazebo>
  <link name="axle">
    <inertial>
      <origin xyz="0 0 0" />
      <mass value="1.0" />
      <inertia  ixx="0.0" ixy="0.0"  ixz="1.0"  iyy="-0.066042"  iyz="0.0"  izz="0.0" />
    </inertial>
    <visual>
      <geometry>
        <mesh filename="model://urdf/meshes/Axle.dae"/>
      </geometry>
    </visual>
    <collision>
      <geometry>
        <mesh filename="model://urdf/meshes/Axle.dae"/>
      </geometry>
    </collision>
  </link>
  <link name="left_wheel">
    <inertial>
      <origin xyz="0 0 0" />
      <mass value="1.0" />
      <inertia  ixx="0.994968" ixy="-0.100194"  ixz="0.0"  iyy="0.994968"  iyz="0.0"  izz="-1.0" />
    </inertial>
    <visual>
      <geometry>
        <mesh filename="model://urdf/meshes/Wheel.dae"/>
      </geometry>
    </visual>
    <collision>
      <geometry>
        <mesh filename="model://urdf/meshes/Wheel.dae"/>
      </geometry>
    </collision>
  </link>
  <gazebo reference="left_wheel">
    <material>Gazebo/Grey</material>
    <mu1>0.7</mu1>
    <mu2>0.75</mu2>
  </gazebo>
  <link name="right_wheel">
    <inertial>
      <origin xyz="0 0 0" />
      <mass value="1.0" />
      <inertia  ixx="0.994968" ixy="-0.100194"  ixz="0.0"  iyy="0.994968"  iyz="0.0"  izz="-1.0" />
    </inertial>
    <visual>
      <geometry>
        <mesh filename="model://urdf/meshes/Wheel.dae"/>
      </geometry>
    </visual>
    <collision>
      <geometry>
        <mesh filename="model://urdf/meshes/Wheel.dae"/>
      </geometry>
    </collision>
  </link>
  <gazebo reference="right_wheel">
    <material>Gazebo/Grey</material>
    <mu1>0.7</mu1>
    <mu2>0.75</mu2>
  </gazebo>
  <link name="front_ball">
    <inertial>
      <origin xyz="0 0 0" />
      <mass value="1.0" />
      <inertia  ixx="0.0" ixy="-0.0000004"  ixz="0.1"  iyy="0.0"  iyz="-0.0000004"  izz="0.0" />
    </inertial>
    <visual>
      <geometry>
        <mesh filename="model://urdf/meshes/Sphere.dae"/>
      </geometry>
    </visual>
    <collision>
      <geometry>
        <mesh filename="model://urdf/meshes/Sphere.dae"/>
      </geometry>
    </collision>
  </link>
  <link name="back_ball">
    <inertial>
      <origin xyz="0 0 0" />
      <mass value="1.0" />
      <inertia  ixx="0.0" ixy="-0.0000004"  ixz="0.1"  iyy="0.0"  iyz="-0.0000004"  izz="0.0" />
    </inertial>
    <visual>
      <geometry>
        <mesh filename="model://urdf/meshes/Sphere.dae"/>
      </geometry>
    </visual>
    <collision>
      <geometry>
        <mesh filename="model://urdf/meshes/Sphere.dae"/>
      </geometry>
    </collision>
  </link>
  <link name="lidar">
    <visual>
      <geometry>
        <cylinder radius="0.05" length="0.1"/>
      </geometry>
    </visual>
  </link>
  <gazebo reference="lidar">
    <sensor type="ray" name="lidar">
      <visualize>true</visualize>
      <update_rate>10</update_rate>
      <ray>
        <!-- Use gaussian noise -->
        <!--
        <noise>
        <type>gaussian</type>
        <mean>0.0</mean>
        <stddev>0.02</stddev>
      </noise>
      -->
        <scan>
          <horizontal>
            <samples>100</samples>
            <resolution>3.6</resolution>
            <min_angle>-3.14159265359</min_angle>
            <max_angle>3.14159265359</max_angle>
          </horizontal>
        </scan>
        <range>
          <min>0.05</min>
          <max>30</max>
          <resolution>0.02</resolution>
        </range>
      </ray>
      <plugin name="lidar_plugin" filename="libgazebo_ros_laser.so">
        <topicName>/scan</topicName>
        <frameName>/lidar</frameName>
      </plugin>
    </sensor>
  </gazebo>
  <link name="usb_cam_center">
    <visual>
      <geometry>
        <box size="0.1 0.1 0.1"/>
      </geometry>
    </visual>
  </link>
  <link name="optical_cam_center"/>
  <gazebo reference="usb_cam_center">
    <sensor name="center_camera" type="camera">
        <camera>
          <horizontal_fov>1.2290609</horizontal_fov>
          <image>
            <width>1920</width>
            <height>1080</height>
          </image>
          <clip>
            <near>0.1</near>
            <far>100</far>
          </clip>
          <!--
          <distortion>
            <k1>-0.25</k1>
            <k2>0.12</k2>
            <k3>0.0</k3>
            <p1>-0.00028</p1>
            <p2>-0.00005</p2>
            <center>0.5 0.5</center>
          </distortion>
          -->
        </camera>
        <always_on>1</always_on>
        <update_rate>30</update_rate>
        <plugin name="camera_controller" filename="libgazebo_ros_camera.so">
          <alwaysOn>true</alwaysOn>
          <updateRate>30.0</updateRate>
          <cameraName>usb_cam_center</cameraName>
          <imageTopicName>image_raw</imageTopicName>
          <cameraInfoTopicName>camera_info</cameraInfoTopicName>
          <frameName>optical_cam_center</frameName>
          <hackBaseline>0.0</hackBaseline>
          <distortionK1>0.0</distortionK1>
          <distortionK2>0.0</distortionK2>
          <distortionK3>0.0</distortionK3>
          <distortionT1>0.0</distortionT1>
          <distortionT2>0.0</distortionT2>
        </plugin>
      </sensor>
  </gazebo>
  <link name="usb_cam_left">
    <visual>
      <geometry>
        <box size="0.1 0.1 0.1"/>
      </geometry>
    </visual>
  </link>
  <link name="optical_cam_left"/>
  <gazebo reference="usb_cam_left">
    <sensor name="left_camera" type="camera">
        <camera>
          <horizontal_fov>1.0472</horizontal_fov>
          <image>
            <width>1280</width>
            <height>720</height>
          </image>
          <clip>
            <near>0.1</near>
            <far>100</far>
          </clip>
          <!--
          <distortion>
            <k1>-0.25</k1>
            <k2>0.12</k2>
            <k3>0.0</k3>
            <p1>-0.00028</p1>
            <p2>-0.00005</p2>
            <center>0.5 0.5</center>
          </distortion>
          -->
        </camera>
        <always_on>1</always_on>
        <update_rate>30</update_rate>
        <plugin name="camera_controller" filename="libgazebo_ros_camera.so">
          <alwaysOn>true</alwaysOn>
          <updateRate>30.0</updateRate>
          <cameraName>usb_cam_left</cameraName>
          <imageTopicName>image_raw</imageTopicName>
          <cameraInfoTopicName>camera_info</cameraInfoTopicName>
          <frameName>optical_cam_left</frameName>
          <hackBaseline>0.07</hackBaseline>
          <distortionK1>0.0</distortionK1>
          <distortionK2>0.0</distortionK2>
          <distortionK3>0.0</distortionK3>
          <distortionT1>0.0</distortionT1>
          <distortionT2>0.0</distortionT2>
        </plugin>
      </sensor>
  </gazebo>
  <link name="usb_cam_right">
    <visual>
      <geometry>
        <box size="0.1 0.1 0.1"/>
      </geometry>
    </visual>
  </link>
  <link name="optical_cam_right"/>
  <gazebo reference="usb_cam_right">
    <sensor name="right_camera" type="camera">
        <camera>
          <horizontal_fov>1.0472</horizontal_fov>
          <image>
            <width>1280</width>
            <height>720</height>
          </image>
          <clip>
            <near>0.1</near>
            <far>100</far>
          </clip>
          <!--
          <distortion>
            <k1>-0.25</k1>
            <k2>0.12</k2>
            <k3>0.0</k3>
            <p1>-0.00028</p1>
            <p2>-0.00005</p2>
            <center>0.5 0.5</center>
          </distortion>
          -->
        </camera>
        <always_on>1</always_on>
        <update_rate>30</update_rate>
        <plugin name="camera_controller" filename="libgazebo_ros_camera.so">
          <alwaysOn>true</alwaysOn>
          <updateRate>30.0</updateRate>
          <cameraName>usb_cam_right</cameraName>
          <imageTopicName>image_raw</imageTopicName>
          <cameraInfoTopicName>camera_info</cameraInfoTopicName>
          <frameName>optical_cam_right</frameName>
          <hackBaseline>0.07</hackBaseline>
          <distortionK1>0.0</distortionK1>
          <distortionK2>0.0</distortionK2>
          <distortionK3>0.0</distortionK3>
          <distortionT1>0.0</distortionT1>
          <distortionT2>0.0</distortionT2>
        </plugin>
      </sensor>
    </gazebo>
  <link name="imu">
    <visual>
      <geometry>
        <box size="0.1 0.1 0.1"/>
      </geometry>
    </visual>
  </link>
  <link name="gps">
    <visual>
      <geometry>
        <cylinder length="0.05" radius="0.1"/>
      </geometry>
    </visual>
  </link>
  <gazebo>
    <plugin name="gazebo_ros_control" filename="libgazebo_ros_control.so">
      <robotSimType>gazebo_ros_control/DefaultRobotHWSim</robotSimType>
    </plugin>
    <plugin filename="libhector_gazebo_ros_imu.so" name="imu">
      <serviceName>/imu/calibrate</serviceName>
      <updateRate>200.0</updateRate>
      <bodyName>imu</bodyName>
      <frameId>imu</frameId>
      <topicName>/imu</topicName>
      <rpyOffset>0 0 0</rpyOffset>
      <xyzOffset>0 0 0</xyzOffset>
      <gaussianNoise>0.00000001</gaussianNoise>
      <accelDrift>0.00000001 0.00000001 0.00000001</accelDrift>
      <accelDriftFrequency>0.00000001 0.00000001 0.00000001</accelDriftFrequency>
      <accelGaussianNoise>0.00000001 0.00000001 0.00000001</accelGaussianNoise>
      <rateDrift>0.0 0.0 0.0</rateDrift>
      <rateDriftFrequency>0.0 0.0 0.0</rateDriftFrequency>
      <rateGaussianNoise>0.0 0.0 0.0</rateGaussianNoise>
      <headingDrift>0.0 0.0 0.0</headingDrift>
      <headingDriftFrequency>0.0 0.0 0.0</headingDriftFrequency>
      <headingGaussianNoise>0.0 0.0 0.0</headingGaussianNoise>
      <yawOffset>1.5707963</yawOffset>
    </plugin>
    <plugin filename="libhector_gazebo_ros_gps.so" name="gps">
      <updateRate>20.0</updateRate>
      <bodyName>base_link</bodyName>
      <frameId>base_link</frameId>
      <topicName>/fix</topicName>
      <velocityTopicName>/fix_velocity</velocityTopicName>
      <referenceLatitude>33.774497</referenceLatitude>
      <referenceLongitude>-84.405001</referenceLongitude>
      <referenceAltitude>309.0</referenceAltitude>
      <drift>0.001 0.001 0.001</drift>
      <gaussianNoise>0.0001 0.0001 0.0001</gaussianNoise>
      <velocityDrift>0 0 0</velocityDrift>
      <velocityGaussianNoise>0.005 0.005 0.05</velocityGaussianNoise>
    </plugin>
  </gazebo>

  <transmission name="trans_left_wheel">
    <type>transmission_interface/SimpleTransmission</type>
    <joint name="axle_to_left_wheel">
<<<<<<< HEAD
      <hardwareInterface>hardwareInterface/EffortJointInterface</hardwareInterface>
    </joint>
    <actuator name="motor1">
      <hardwareInterface>hardwareInterface/EffortJointInterface</hardwareInterface>
=======
      <hardwareInterface>hardware_interface/EffortJointInterface</hardwareInterface>
    </joint>
    <actuator name="motor1">
      <hardwareInterface>hardware_interface/EffortJointInterface</hardwareInterface>
>>>>>>> be8e5755
      <mechanicalReduction>1</mechanicalReduction>
    </actuator>
  </transmission>
  <transmission name="trans_right_wheel">
    <type>transmission_interface/SimpleTransmission</type>
    <joint name="axle_to_right_wheel">
<<<<<<< HEAD
      <hardwareInterface>hardwareInterface/EffortJointInterface</hardwareInterface>
    </joint>
    <actuator name="motor1">
      <hardwareInterface>hardwareInterface/EffortJointInterface</hardwareInterface>
=======
      <hardwareInterface>hardware_interface/EffortJointInterface</hardwareInterface>
    </joint>
    <actuator name="motor1">
      <hardwareInterface>hardware_interface/EffortJointInterface</hardwareInterface>
>>>>>>> be8e5755
      <mechanicalReduction>1</mechanicalReduction>
    </actuator>
  </transmission>


  <joint name="base_footprint_to_base_link" type="fixed">
    <parent link="base_footprint"/>
    <child link="base_link"/>
    <origin xyz="0 0 0.12" rpy="0 0 0"/>
    <axis xyz="0 0 0"/>
  </joint>
  <joint name="base_footprint_to_body" type="fixed">
    <origin xyz="0 0 0.12" rpy="0 0 0" />
    <parent link="base_footprint"/>
    <child link="body"/>
  </joint>
  <joint name="base_footprint_to_lidar" type="fixed">
    <origin xyz="0.4572 0 0.9525" rpy="0 0 0" />
    <parent link="base_footprint"/>
    <child link="lidar"/>
  </joint>
  <joint name="base_footprint_to_imu" type="fixed">
    <origin xyz="0.0 0 0.9525" rpy="0 0 3.141" />
    <parent link="base_footprint"/>
    <child link="imu"/>
  </joint>
  <joint name="base_footprint_to_gps" type="fixed">
    <origin xyz="-0.04572 0.2032 0.9525" rpy="0 0 0" /> <!-- -1.5708 -->
    <parent link="base_footprint"/>
    <child link="gps"/>
  </joint>
  <joint name="base_footprint_to_center_camera" type="fixed">
    <origin xyz="0.03302 0 1.7145" rpy="0 0 0" />
    <parent link="base_footprint"/>
    <child link="usb_cam_center"/>
  </joint>
  <joint name="body_to_left_camera" type="fixed">
    <origin xyz="0.0 0.4 0.4" rpy="0 0.174533 0.785398" />
    <parent link="body"/>
    <child link="usb_cam_left"/>
  </joint>
  <joint name="body_to_right_camera" type="fixed">
    <origin xyz="0.0 -0.4 0.4" rpy="0 0.174533 -0.785398" />
    <parent link="body"/>
    <child link="usb_cam_right"/>
  </joint>
  <joint name="base_footprint_to_axle" type="fixed">
    <parent link="base_footprint"/>
    <child link="axle"/>
    <origin xyz="0 0 0.1651" rpy="1.5708 0 0" />
  </joint>
  <joint name="axle_to_left_wheel" type="continuous">
    <parent link="axle"/>
    <child link="left_wheel"/>
    <axis xyz="0 0 -1" rpy="0 0 0" />
    <origin xyz="0 0 -0.32004" rpy="0 0 0" />
  </joint>
  <joint name="axle_to_right_wheel" type="continuous">
    <parent link="axle"/>
    <child link="right_wheel"/>
    <axis xyz="0 0 -1" rpy="0 0 0" />
    <origin xyz="0 0 0.32004" rpy="0 0 0" />
  </joint>
  <!--must have a joint so it is not assumed to be the base link but the ball joint not in URDF must add it in gazebo tag-->
  <joint name="base_footprint_to_front_ball" type="floating">
    <parent link="base_footprint"/>
    <child link="front_ball"/>
    <origin xyz="0.385064 0 0.1016" rpy="0 0 0" />
  </joint>
  <joint name="base_footprint_to_back_ball" type="floating">
    <parent link="base_footprint"/>
    <child link="back_ball"/>
    <origin xyz="-0.385064 0 0.1016" rpy="0 0 0" />
  </joint>
  <joint name="optical_cam_center_joint" type="fixed">
    <parent link="usb_cam_center"/>
    <child link="optical_cam_center"/>
    <origin xyz="0 0 0" rpy="-1.5708 0 -1.5708"/>
  </joint>
  <joint name="optical_cam_right_joint" type="fixed">
    <parent link="usb_cam_right"/>
    <child link="optical_cam_right"/>
    <origin xyz="0 0 0" rpy="-1.5708 0 -1.5708"/>
  </joint>
  <joint name="optical_cam_left_joint" type="fixed">
    <parent link="usb_cam_left"/>
    <child link="optical_cam_left"/>
    <origin xyz="0 0 0" rpy="-1.5708 0 -1.5708"/>
  </joint>
  <!-- this is where the actual ball joints are added-->
  <gazebo>
    <joint name='body_to_back_ball' type='ball'>
      <parent>body</parent>
      <child>back_ball</child>
      <pose frame=''>0 0 0 0 -0 0</pose>
      <physics>
        <ode>
          <limit>
            <cfm>0</cfm>
            <erp>0.2</erp>
          </limit>
          <suspension>
            <cfm>0</cfm>
            <erp>0.2</erp>
          </suspension>
        </ode>
      </physics>
    </joint>
    <joint name='body_to_front_ball' type='ball'>
      <parent>body</parent>
      <child>front_ball</child>
      <pose frame=''>0 0 0 0 -0 0</pose>
      <physics>
        <ode>
          <limit>
            <cfm>0</cfm>
            <erp>0.2</erp>
          </limit>
          <suspension>
            <cfm>0</cfm>
            <erp>0.2</erp>
          </suspension>
        </ode>
      </physics>
    </joint>
  </gazebo>
</robot><|MERGE_RESOLUTION|>--- conflicted
+++ resolved
@@ -373,34 +373,20 @@
   <transmission name="trans_left_wheel">
     <type>transmission_interface/SimpleTransmission</type>
     <joint name="axle_to_left_wheel">
-<<<<<<< HEAD
-      <hardwareInterface>hardwareInterface/EffortJointInterface</hardwareInterface>
-    </joint>
-    <actuator name="motor1">
-      <hardwareInterface>hardwareInterface/EffortJointInterface</hardwareInterface>
-=======
       <hardwareInterface>hardware_interface/EffortJointInterface</hardwareInterface>
     </joint>
     <actuator name="motor1">
       <hardwareInterface>hardware_interface/EffortJointInterface</hardwareInterface>
->>>>>>> be8e5755
       <mechanicalReduction>1</mechanicalReduction>
     </actuator>
   </transmission>
   <transmission name="trans_right_wheel">
     <type>transmission_interface/SimpleTransmission</type>
     <joint name="axle_to_right_wheel">
-<<<<<<< HEAD
-      <hardwareInterface>hardwareInterface/EffortJointInterface</hardwareInterface>
-    </joint>
-    <actuator name="motor1">
-      <hardwareInterface>hardwareInterface/EffortJointInterface</hardwareInterface>
-=======
       <hardwareInterface>hardware_interface/EffortJointInterface</hardwareInterface>
     </joint>
     <actuator name="motor1">
       <hardwareInterface>hardware_interface/EffortJointInterface</hardwareInterface>
->>>>>>> be8e5755
       <mechanicalReduction>1</mechanicalReduction>
     </actuator>
   </transmission>

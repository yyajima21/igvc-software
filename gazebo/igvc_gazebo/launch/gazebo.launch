--- conflicted
+++ resolved
@@ -16,15 +16,10 @@
   
   <!-- Remap to same topics as the actual robot -->
   <remap from="/$(arg namespace)/usb_cam_center" to="/usb_cam_center" />
-<<<<<<< HEAD
-  <remap from="/$(arg namespace)/usb_cam_left" to="/usb_cam_left" />
-  <remap from="/$(arg namespace)/usb_cam_right" to="/usb_cam_right" />
-=======
   <remap from="/$(arg namespace)/usb_cam_right" to="/usb_cam_right" />
   <remap from="/$(arg namespace)/usb_cam_left" to="/usb_cam_left" />
   <remap from="/$(arg namespace)/imu" to="/imu" />
   <remap from="/$(arg namespace)/gps_odom" to="/gps_odom" />
->>>>>>> 43ba519e
   
   <group ns="$(arg namespace)">
     <!-- Create the world. -->

<?xml version="1.0"?>

<launch>
  <env name="GAZEBO_MODEL_PATH" value="$(find igvc_description)"/>
  <arg name="namespace" default="igvc"/>
  <arg name="world_name" default="$(find igvc_description)/urdf/igvc.world"/>
  <arg name="cmd_timeout" default="0.5"/>

  <!-- Vehicle pose -->
  <arg name="x" default="0"/>
  <arg name="y" default="0"/>
  <arg name="z" default="0"/>
  <arg name="roll" default="0.0"/>
  <arg name="pitch" default="0.0"/>
  <arg name="yaw" default="0"/>
  
  <!-- Remap to same topics as the actual robot -->
<<<<<<< HEAD
  <remap from="/$(arg namespace)/imu" to="/imu" />

  <remap from="/$(arg namespace)/gpsRoverStatus" to="/gps_odom" />
=======
  <remap from="/$(arg namespace)/usb_cam_center" to="/usb_cam_center" />
  <remap from="/$(arg namespace)/usb_cam_right" to="/usb_cam_right" />
  <remap from="/$(arg namespace)/usb_cam_left" to="/usb_cam_left" />
  <remap from="/$(arg namespace)/imu" to="/imu" />
  <remap from="/$(arg namespace)/gps_odom" to="/gps_odom" />
>>>>>>> 7e0b236a
  
  <group ns="$(arg namespace)">
    <!-- Create the world. -->
    <include file="$(find gazebo_ros)/launch/empty_world.launch">
      <arg name="world_name" value="$(arg world_name)"/> <!-- Note: the world_name is with respect to GAZEBO_RESOURCE_PATH environmental variable -->
      <arg name="paused" value="false"/>
      <arg name="use_sim_time" value="true"/>
      <arg name="gui" value="true"/>
      <arg name="headless" value="false"/>
      <arg name="debug" value="false"/>
    </include>

    <!-- needed for rviz -->
    <param name="robot_description" command="cat $(find igvc_description)/urdf/Jaymii.urdf" />
    <node name="robot_state_publisher" pkg="robot_state_publisher" type="state_publisher" />
    
    <!-- convert laser scan to point cloud for LIDAR -->
    <node name="scan_to_pointcloud" pkg="igvc" type="scan_to_pointcloud" output="screen" />

    <!-- Spawn the vehicle. -->
    <node name="spawn_platform" pkg="gazebo_ros" type="spawn_model"
          args="-file $(find igvc_description)/urdf/Jaymii.urdf
                -gazebo_namespace /$(arg namespace)/gazebo
                -urdf -model Jaymii
                -x $(arg x) -y $(arg y) -z $(arg z)
                -R $(arg roll) -P $(arg pitch) -Y $(arg yaw)"/>
    </group>
    
    <include file="$(find igvc_control)/launch/igvc_control.launch" />
</launch><|MERGE_RESOLUTION|>--- conflicted
+++ resolved
@@ -15,17 +15,11 @@
   <arg name="yaw" default="0"/>
   
   <!-- Remap to same topics as the actual robot -->
-<<<<<<< HEAD
-  <remap from="/$(arg namespace)/imu" to="/imu" />
-
-  <remap from="/$(arg namespace)/gpsRoverStatus" to="/gps_odom" />
-=======
   <remap from="/$(arg namespace)/usb_cam_center" to="/usb_cam_center" />
   <remap from="/$(arg namespace)/usb_cam_right" to="/usb_cam_right" />
   <remap from="/$(arg namespace)/usb_cam_left" to="/usb_cam_left" />
   <remap from="/$(arg namespace)/imu" to="/imu" />
   <remap from="/$(arg namespace)/gps_odom" to="/gps_odom" />
->>>>>>> 7e0b236a
   
   <group ns="$(arg namespace)">
     <!-- Create the world. -->

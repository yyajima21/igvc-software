Header header
<<<<<<< HEAD
sensor_msgs/Image image
float32 resolution
float32 theta
uint32 length
uint32 width
uint32 x
uint32 y
=======
uint32 x
uint32 y
float32 resolution
float32 theta
uint32 length
uint32 width
>>>>>>> ed8e49d7
<|MERGE_RESOLUTION|>--- conflicted
+++ resolved
@@ -1,17 +1,8 @@
 Header header
-<<<<<<< HEAD
 sensor_msgs/Image image
 float32 resolution
 float32 theta
 uint32 length
 uint32 width
 uint32 x
-uint32 y
-=======
-uint32 x
-uint32 y
-float32 resolution
-float32 theta
-uint32 length
-uint32 width
->>>>>>> ed8e49d7
+uint32 y
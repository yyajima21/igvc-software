--- conflicted
+++ resolved
@@ -7,8 +7,6 @@
   std_msgs
   sensor_msgs
   geometry_msgs
-  #opencv2
-  #Eigen
 )
 
 # Generate messages in the 'msg' folder
@@ -26,13 +24,7 @@
 generate_messages(
   DEPENDENCIES
   std_msgs
-<<<<<<< HEAD
   sensor_msgs
-=======
-        sensor_msgs
->>>>>>> ed8e49d7
-  #opencv2
-  #Eigen
 )
 
 catkin_package()
--- conflicted
+++ resolved
@@ -34,15 +34,12 @@
     ../src/hardware/sensors/DataStructures/DataArray.cpp \
     ../src/hardware/serial/ASIOSerialPort.cpp \
     ../src/gui/adapters/joystickadapter.cpp \
-<<<<<<< HEAD
-    ../src/gui/adapters/cameraadapter.cpp
-=======
+    ../src/gui/adapters/cameraadapter.cpp \
     ../src/hardware/actuators/motors/MotorEncoderDriver2013.cpp \
     ../src/common/utils/StringUtils.cpp \
     ../src/intelligence/pathplanning/searchlocation.cpp \
     ../src/intelligence/pathplanning/searchmove.cpp \
     ../src/intelligence/pathplanning/igvcsearchproblem.cpp
->>>>>>> 9e23142d
 
 HEADERS  += \
     ../src/common/config/configmanager.h \
@@ -73,9 +70,7 @@
     ../src/hardware/sensors/DataStructures/DataArray.hpp \
     ../src/hardware/serial/ASIOSerialPort.h \
     ../src/gui/adapters/joystickadapter.h \
-<<<<<<< HEAD
-    ../src/gui/adapters/cameraadapter.h
-=======
+    ../src/gui/adapters/cameraadapter.h \
     ../src/hardware/actuators/motors/MotorEncoderDriver2013.h \
     ../src/hardware/actuators/motors/MotorDriver.hpp \
     ../src/common/utils/StringUtils.hpp \
@@ -85,7 +80,6 @@
     ../src/intelligence/pathplanning/searchlocation.h \
     ../src/intelligence/pathplanning/searchmove.h \
     ../src/intelligence/pathplanning/igvcsearchproblem.h
->>>>>>> 9e23142d
 
 FORMS    += \
     ../src/gui/mainwindow.ui \

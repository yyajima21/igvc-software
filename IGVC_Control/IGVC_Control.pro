#-------------------------------------------------
#
# Project created by QtCreator 2013-07-31T18:57:25
#
#-------------------------------------------------

QT       += core gui
QT += xml

TARGET = IGVC_Control
TEMPLATE = app
QT += gui declarative

CONFIG += c++11

INCLUDEPATH += ../src/ \
    ../src/gui/

SOURCES += \
    ../src/common/config/configmanager.cpp \
    ../src/common/logger/logger.cpp \
    ../src/gui/systemstatusindicator.cpp \
    ../src/gui/mdiwindow.cpp \
    ../src/gui/mainwindow.cpp \
    ../src/gui/main.cpp \
    ../src/gui/configtreemodel.cpp \
    ../src/gui/batteryindicator.cpp \
    ../src/hardware/sensors/gps/nmea.cpp \
    ../src/hardware/sensors/joystick/Joystick.cpp \
    ../src/hardware/sensors/lidar/SimulatedLidar.cpp \
    ../src/hardware/sensors/lidar/NAV200.cpp \
    ../src/hardware/serial/ASIOSerialPort.cpp \
    ../src/gui/adapters/joystickadapter.cpp \
    ../src/gui/adapters/cameraadapter.cpp \
    ../src/hardware/actuators/motors/MotorEncoderDriver2013.cpp \
    ../src/common/utils/StringUtils.cpp \
    ../src/intelligence/pathplanning/searchlocation.cpp \
    ../src/intelligence/pathplanning/searchmove.cpp \
    ../src/intelligence/pathplanning/igvcsearchproblem.cpp \
    ../src/gui/adapters/lidaradapter.cpp \
    ../src/hardware/sensors/IMU/Ardupilot.cpp \
    ../src/gui/adapters/mapadapter.cpp \
    ../src/hardware/sensors/gps/simulatedgps.cpp \
    ../src/common/utils/ImageUtils.cpp \
    ../src/hardware/sensors/camera/CameraInfo.cpp \
    ../src/gui/adapters/gpsadapter.cpp \
    ../src/hardware/sensors/camera/StereoPlayback.cpp \
    ../src/hardware/sensors/camera/StereoImageRepeater.cpp \
    ../src/hardware/sensors/camera/Bumblebee2.cpp \
    ../src/gui/adapters/imuadapter.cpp \
    ../src/intelligence/posetracking/positiontracker.cpp \
    ../src/hardware/sensors/lidar/lms200.cpp \
    ../src/common/utils/GPSWaypointSource.cpp \
    ../src/common/utils/gpsfilereader.cpp \
    ../src/hardware/sensors/gps/nmeacompatiblegps.cpp \
    ../src/intelligence/posetracking/basicpositiontracker.cpp \
    ../src/gui/adapters/positiontrackeradapter.cpp \
    ../src/intelligence/mapping/mapbuilder.cpp \
<<<<<<< HEAD
    ../src/intelligence/controller/controller.cpp
=======
    ../src/intelligence/pathplanning/astarplanner.cpp \
    ../src/gui/adapters/pathadapter.cpp
>>>>>>> 0de27cb4

HEADERS  += \
    ../src/common/config/configmanager.h \
    ../src/common/logger/logger.h \
    ../src/common/events/Event.hpp \
    ../src/common/events/Delegate.hpp \
    ../src/gui/systemstatusindicator.h \
    ../src/gui/mdiwindow.h \
    ../src/gui/mainwindow.h \
    ../src/gui/configtreemodel.h \
    ../src/gui/batteryindicator.h \
    ../src/hardware/sensors/gps/nmea.hpp \
    ../src/hardware/sensors/gps/GPS.hpp \
    ../src/hardware/sensors/joystick/Joystick.h \
    ../src/hardware/sensors/lidar/SimulatedLidar.h \
    ../src/hardware/sensors/lidar/NAV200.h \
    ../src/hardware/sensors/lidar/Lidar.h \
    ../src/common/datastructures/VisOdomData.hpp \
    ../src/common/datastructures/StereoImageData.hpp \
    ../src/common/datastructures/SensorData.hpp \
    ../src/common/datastructures/IMUData.hpp \
    ../src/common/datastructures/ImageData.hpp \
    ../src/common/datastructures/GPSData.hpp \
    ../src/common/datastructures/DataPoint.hpp \
    ../src/common/datastructures/DataArray.hpp \
    ../src/hardware/serial/ASIOSerialPort.h \
    ../src/gui/adapters/joystickadapter.h \
    ../src/gui/adapters/cameraadapter.h \
    ../src/hardware/actuators/motors/MotorEncoderDriver2013.h \
    ../src/hardware/actuators/motors/MotorDriver.hpp \
    ../src/common/utils/StringUtils.hpp \
    ../src/intelligence/JoystickDriver.hpp \
    ../src/intelligence/pathplanning/SearchProblem.hpp \
    ../src/intelligence/pathplanning/GraphSearch.hpp \
    ../src/intelligence/pathplanning/searchlocation.h \
    ../src/intelligence/pathplanning/searchmove.h \
    ../src/intelligence/pathplanning/igvcsearchproblem.h \
    ../src/gui/adapters/lidaradapter.h \
    ../src/hardware/sensors/IMU/Ardupilot.h \
    ../src/gui/adapters/mapadapter.h \
    ../src/hardware/sensors/gps/simulatedgps.h \
    ../src/hardware/sensors/IMU/IMU.h \
    ../src/common/utils/ImageUtils.h \
    ../src/hardware/sensors/camera/CameraInfo.h \
    ../src/gui/adapters/gpsadapter.h \
    ../src/hardware/sensors/camera/StereoSource.hpp \
    ../src/hardware/sensors/camera/StereoPlayback.h \
    ../src/hardware/sensors/camera/StereoPair.hpp \
    ../src/hardware/sensors/camera/StereoImageRepeater.h \
    ../src/hardware/sensors/camera/Bumblebee2.h \
    ../src/gui/adapters/imuadapter.h \
    ../src/intelligence/posetracking/positiontracker.h \
    ../src/hardware/sensors/lidar/lms200.h \
    ../src/common/utils/gaussianvariable.hpp \
    ../src/common/datastructures/GPSData.hpp \
    ../src/common/utils/GPSUtils.h \
    ../src/common/utils/AngleUtils.h \
    ../src/common/datastructures/GPSData.hpp \
    ../src/common/utils/GPSWaypointSource.h \
    ../src/common/utils/gpsfilereader.h \
    ../src/hardware/sensors/gps/nmeacompatiblegps.h \
    ../src/intelligence/posetracking/basicpositiontracker.h \
    ../src/common/datastructures/robotposition.hpp \
    ../src/gui/adapters/positiontrackeradapter.h \
    ../src/intelligence/mapping/mapbuilder.h \
<<<<<<< HEAD
    ../src/intelligence/controller/controller.h
=======
    ../src/intelligence/pathplanning/pathplanner.hpp \
    ../src/intelligence/pathplanning/astarplanner.h \
    ../src/gui/adapters/pathadapter.h
>>>>>>> 0de27cb4

FORMS    += \
    ../src/gui/mainwindow.ui \
    ../src/gui/adapters/joystickadapter.ui \
    ../src/gui/adapters/lidaradapter.ui \
    ../src/gui/adapters/mapadapter.ui \
    ../src/gui/adapters/cameraadapter.ui \
    ../src/gui/adapters/gpsadapter.ui \
    ../src/gui/adapters/imuadapter.ui \
    ../src/gui/adapters/positiontrackeradapter.ui \
    ../src/gui/adapters/pathadapter.ui

RESOURCES += \
    ../src/gui/resources.qrc

OTHER_FILES += \
    config.xml

INCLUDEPATH += /usr/include
DEPENDPATH += /usr/include

# libUSB (for LIDAR)

LIBS += -L/usr/lib/x86_64-linux-gnu/ -lusb-1.0

INCLUDEPATH += /usr/lib/x86_64-linux-gnu
DEPENDPATH += /usr/lib/x86_64-linux-gnu

# BOOST

LIBS += -L/usr/lib/ -lboost_thread -lboost_system

# PCL
INCLUDEPATH += /usr/include/pcl-1.7
DEPENDPATH += /usr/include/pcl-1.7

LIBS += -L/usr/lib -lpcl_common -lpcl_visualization -lpcl_kdtree -lpcl_filters -lpcl_search

# VTK (PCL Dependency)
INCLUDEPATH += /usr/include/vtk-5.8
DEPENDPATH += /usr/include/vtk-5.8

LIBS += -L/usr/lib/ -lvtkCommon

# Eigen (header-only library)
INCLUDEPATH += /usr/include/eigen3
DEPENDPATH += /usr/include/eigen3

# OpenCV
INCLUDEPATH += /usr/include/
DEPENDPATH += /usr/include/

LIBS += -L/usr/lib/ -lopencv_core -lopencv_imgproc -lopencv_calib3d -lopencv_highgui

# FlyCapture2
INCLUDEPATH += /usr/include/
DEPENDPATH += /usr/include/

LIBS += -L/usr/lib/ -lflycapture

#SICK Toolbox
#NOTE : Toolbox depends on pthread library
INCLUDEPATH += /usr/local/include
DEPENDPATH += /usr/local/include

LIBS += -L/usr/local/lib -lsicklms-1.0 -pthread<|MERGE_RESOLUTION|>--- conflicted
+++ resolved
@@ -56,12 +56,9 @@
     ../src/intelligence/posetracking/basicpositiontracker.cpp \
     ../src/gui/adapters/positiontrackeradapter.cpp \
     ../src/intelligence/mapping/mapbuilder.cpp \
-<<<<<<< HEAD
     ../src/intelligence/controller/controller.cpp
-=======
     ../src/intelligence/pathplanning/astarplanner.cpp \
     ../src/gui/adapters/pathadapter.cpp
->>>>>>> 0de27cb4
 
 HEADERS  += \
     ../src/common/config/configmanager.h \
@@ -127,13 +124,10 @@
     ../src/common/datastructures/robotposition.hpp \
     ../src/gui/adapters/positiontrackeradapter.h \
     ../src/intelligence/mapping/mapbuilder.h \
-<<<<<<< HEAD
     ../src/intelligence/controller/controller.h
-=======
     ../src/intelligence/pathplanning/pathplanner.hpp \
     ../src/intelligence/pathplanning/astarplanner.h \
     ../src/gui/adapters/pathadapter.h
->>>>>>> 0de27cb4
 
 FORMS    += \
     ../src/gui/mainwindow.ui \

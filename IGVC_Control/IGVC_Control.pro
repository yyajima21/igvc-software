--- conflicted
+++ resolved
@@ -110,11 +110,8 @@
     ../src/gui/adapters/imuadapter.h \
     ../src/intelligence/posetracking/positiontracker.h \
     ../src/hardware/sensors/lidar/lms200.h \
-<<<<<<< HEAD
-=======
     ../src/common/utils/gaussianvariable.hpp \
     ../src/common/datastructures/GPSData.hpp \
->>>>>>> 7fa5c923
     ../src/common/utils/GPSUtils.h \
     ../src/common/utils/AngleUtils.h
     ../src/common/datastructures/GPSData.hpp \

--- conflicted
+++ resolved
@@ -114,15 +114,12 @@
 FORMS    += \
     ../src/gui/mainwindow.ui \
     ../src/gui/adapters/joystickadapter.ui \
-<<<<<<< HEAD
     ../src/gui/adapters/lidaradapter.ui \
-    ../src/gui/adapters/mapadapter.ui
-=======
+    ../src/gui/adapters/mapadapter.ui \
     ../src/gui/adapters/cameraadapter.ui \
     ../src/gui/adapters/mapadapter.ui \
     ../src/gui/adapters/gpsadapter.ui \
     ../src/gui/adapters/imuadapter.ui
->>>>>>> be49410a
 
 RESOURCES += \
     ../src/gui/resources.qrc

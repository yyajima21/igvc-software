--- conflicted
+++ resolved
@@ -73,16 +73,6 @@
     ../src/hardware/sensors/lidar/SimulatedLidar.h \
     ../src/hardware/sensors/lidar/NAV200.h \
     ../src/hardware/sensors/lidar/Lidar.h \
-<<<<<<< HEAD
-    ../src/hardware/sensors/DataStructures/VisOdomData.hpp \
-    ../src/hardware/sensors/DataStructures/StereoImageData.hpp \
-    ../src/hardware/sensors/DataStructures/SensorData.h \
-    ../src/hardware/sensors/DataStructures/IMUData.hpp \
-    ../src/hardware/sensors/DataStructures/ImageData.hpp \
-    ../src/hardware/sensors/DataStructures/GPSData.h \
-    ../src/hardware/sensors/DataStructures/DataPoint.hpp \
-    ../src/hardware/sensors/DataStructures/DataArray.hpp \
-=======
     ../src/common/datastructures/VisOdomData.hpp \
     ../src/common/datastructures/StereoImageData.hpp \
     ../src/common/datastructures/SensorData.h \
@@ -92,7 +82,6 @@
     ../src/common/datastructures/GPSAccuracy.hpp \
     ../src/common/datastructures/DataPoint.hpp \
     ../src/common/datastructures/DataArray.hpp \
->>>>>>> 00db0353
     ../src/hardware/serial/ASIOSerialPort.h \
     ../src/gui/adapters/joystickadapter.h \
     ../src/gui/adapters/cameraadapter.h \
@@ -122,13 +111,9 @@
     ../src/gui/adapters/imuadapter.h \
     ../src/intelligence/posetracking/positiontracker.h \
     ../src/hardware/sensors/lidar/lms200.h \
-<<<<<<< HEAD
     ../src/common/utils/gaussianvariable.hpp \
-    ../src/hardware/sensors/DataStructures/GPSData.hpp \
-    ../src/intelligence/posetracking/RobotPosition.h
-=======
+    ../src/intelligence/posetracking/RobotPosition.h \
     ../src/common/datastructures/GPSData.hpp \
->>>>>>> 00db0353
     ../src/common/utils/GPSUtils.h \
     ../src/common/utils/AngleUtils.h \
     ../src/common/utils/GPSWaypointSource.h \

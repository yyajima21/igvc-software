#-------------------------------------------------
#
# Project created by QtCreator 2013-07-31T18:57:25
#
#-------------------------------------------------

QT       += core gui
QT += xml

TARGET = IGVC_Control
TEMPLATE = app
QT += gui declarative

CONFIG += c++11

INCLUDEPATH += ../src/ \
    ../src/gui/

SOURCES += \
    ../src/common/config/configmanager.cpp \
    ../src/common/logger/logger.cpp \
    ../src/gui/systemstatusindicator.cpp \
    ../src/gui/mdiwindow.cpp \
    ../src/gui/mainwindow.cpp \
    ../src/gui/main.cpp \
    ../src/gui/configtreemodel.cpp \
    ../src/gui/batteryindicator.cpp \
    ../src/hardware/sensors/gps/nmea.cpp \
    ../src/hardware/sensors/gps/HemisphereA100GPS.cpp \
    ../src/hardware/sensors/joystick/Joystick.cpp \
    ../src/hardware/sensors/lidar/SimulatedLidar.cpp \
    ../src/hardware/sensors/lidar/NAV200.cpp \
    ../src/hardware/serial/ASIOSerialPort.cpp \
    ../src/gui/adapters/joystickadapter.cpp \
    ../src/gui/adapters/cameraadapter.cpp \
    ../src/hardware/actuators/motors/MotorEncoderDriver2013.cpp \
    ../src/common/utils/StringUtils.cpp \
    ../src/intelligence/pathplanning/searchlocation.cpp \
    ../src/intelligence/pathplanning/searchmove.cpp \
    ../src/intelligence/pathplanning/igvcsearchproblem.cpp \
    ../src/gui/adapters/lidaradapter.cpp \
    ../src/hardware/sensors/IMU/Ardupilot.cpp \
    ../src/gui/adapters/mapadapter.cpp \
    ../src/intelligence/mapping/mapping.cpp \
    ../src/hardware/sensors/gps/simulatedgps.cpp \
    ../src/intelligence/posetracking/RobotPosition.cpp \
    ../src/common/utils/ImageUtils.cpp \
    ../src/common/Robot.cpp \
    ../src/hardware/sensors/camera/CameraInfo.cpp \
    ../src/gui/adapters/gpsadapter.cpp \
    ../src/hardware/sensors/camera/StereoPlayback.cpp \
    ../src/hardware/sensors/camera/StereoImageRepeater.cpp \
    ../src/hardware/sensors/camera/Bumblebee2.cpp \
    ../src/gui/adapters/imuadapter.cpp \
    ../src/hardware/sensors/lidar/lms200.cpp \
    ../src/hardware/sensors/gps/gpsfilereader.cpp \
    ../src/hardware/sensors/gps/GPSWaypointSource.cpp

HEADERS  += \
    ../src/common/config/configmanager.h \
    ../src/common/logger/logger.h \
    ../src/common/events/Event.hpp \
    ../src/common/events/Delegate.hpp \
    ../src/gui/systemstatusindicator.h \
    ../src/gui/mdiwindow.h \
    ../src/gui/mainwindow.h \
    ../src/gui/configtreemodel.h \
    ../src/gui/batteryindicator.h \
    ../src/hardware/sensors/gps/nmea.hpp \
    ../src/hardware/sensors/gps/HemisphereA100GPS.h \
    ../src/hardware/sensors/gps/GPS.hpp \
    ../src/hardware/sensors/joystick/Joystick.h \
    ../src/hardware/sensors/lidar/SimulatedLidar.h \
    ../src/hardware/sensors/lidar/NAV200.h \
    ../src/hardware/sensors/lidar/Lidar.h \
    ../src/hardware/sensors/DataStructures/VisOdomData.hpp \
    ../src/hardware/sensors/DataStructures/StereoImageData.hpp \
    ../src/hardware/sensors/DataStructures/SensorData.h \
    ../src/hardware/sensors/DataStructures/IMUData.hpp \
    ../src/hardware/sensors/DataStructures/ImageData.hpp \
    ../src/hardware/sensors/DataStructures/GPSData.h \
    ../src/hardware/sensors/DataStructures/GPSAccuracy.hpp \
    ../src/hardware/sensors/DataStructures/DataPoint.hpp \
    ../src/hardware/sensors/DataStructures/DataArray.hpp \
    ../src/hardware/serial/ASIOSerialPort.h \
    ../src/gui/adapters/joystickadapter.h \
    ../src/gui/adapters/cameraadapter.h \
    ../src/hardware/actuators/motors/MotorEncoderDriver2013.h \
    ../src/hardware/actuators/motors/MotorDriver.hpp \
    ../src/common/utils/StringUtils.hpp \
    ../src/intelligence/JoystickDriver.hpp \
    ../src/intelligence/pathplanning/SearchProblem.hpp \
    ../src/intelligence/pathplanning/GraphSearch.hpp \
    ../src/intelligence/pathplanning/searchlocation.h \
    ../src/intelligence/pathplanning/searchmove.h \
    ../src/intelligence/pathplanning/igvcsearchproblem.h \
    ../src/gui/adapters/lidaradapter.h \
    ../src/hardware/sensors/IMU/Ardupilot.h \
    ../src/gui/adapters/mapadapter.h \
    ../src/intelligence/mapping/mapping.h \
    ../src/hardware/sensors/gps/simulatedgps.h \
    ../src/hardware/sensors/IMU/IMU.h \
    ../src/intelligence/posetracking/RobotPosition.h \
    ../src/common/utils/ImageUtils.h \
    ../src/common/Robot.h \
    ../src/hardware/sensors/camera/CameraInfo.h \
    ../src/gui/adapters/gpsadapter.h \
    ../src/hardware/sensors/camera/StereoSource.hpp \
    ../src/hardware/sensors/camera/StereoPlayback.h \
    ../src/hardware/sensors/camera/StereoPair.hpp \
    ../src/hardware/sensors/camera/StereoImageRepeater.h \
    ../src/hardware/sensors/camera/Bumblebee2.h \
    ../src/gui/adapters/imuadapter.h \
    ../src/hardware/sensors/lidar/lms200.h \
<<<<<<< HEAD
    ../src/hardware/sensors/gps/gpsfilereader.h \
    ../src/hardware/sensors/DataStructures/GPSData.hpp \
    ../src/hardware/sensors/gps/GPSWaypointSource.h
=======
    ../src/common/utils/GPSUtils.h \
    ../src/common/utils/AngleUtils.h
>>>>>>> 72325f72

FORMS    += \
    ../src/gui/mainwindow.ui \
    ../src/gui/adapters/joystickadapter.ui \
    ../src/gui/adapters/lidaradapter.ui \
    ../src/gui/adapters/mapadapter.ui \
    ../src/gui/adapters/cameraadapter.ui \
    ../src/gui/adapters/gpsadapter.ui \
    ../src/gui/adapters/imuadapter.ui

RESOURCES += \
    ../src/gui/resources.qrc

OTHER_FILES += \
    config.xml

INCLUDEPATH += /usr/include
DEPENDPATH += /usr/include

# libUSB (for LIDAR)

LIBS += -L/usr/lib/x86_64-linux-gnu/ -lusb-1.0

INCLUDEPATH += /usr/lib/x86_64-linux-gnu
DEPENDPATH += /usr/lib/x86_64-linux-gnu

PRE_TARGETDEPS += /usr/lib/x86_64-linux-gnu/libusb-1.0.a

# BOOST

LIBS += -L/usr/lib/ -lboost_thread -lboost_system

PRE_TARGETDEPS += /usr/lib/libboost_thread.a
PRE_TARGETDEPS += /usr/lib/libboost_system.a

# PCL
INCLUDEPATH += /usr/include/pcl-1.7
DEPENDPATH += /usr/include/pcl-1.7

LIBS += -L/usr/lib -lpcl_common -lpcl_visualization -lpcl_kdtree

# VTK (PCL Dependency)
INCLUDEPATH += /usr/include/vtk-5.8
DEPENDPATH += /usr/include/vtk-5.8

LIBS += -L/usr/lib/ -lvtkCommon

# Eigen (header-only library)
INCLUDEPATH += /usr/include/eigen3
DEPENDPATH += /usr/include/eigen3

# OpenCV
INCLUDEPATH += /usr/include/
DEPENDPATH += /usr/include/

LIBS += -L/usr/lib/ -lopencv_core -lopencv_imgproc -lopencv_calib3d -lopencv_highgui

# FlyCapture2
INCLUDEPATH += /usr/include/
DEPENDPATH += /usr/include/

LIBS += -L/usr/lib/ -lflycapture

#SICK Toolbox
#NOTE : Toolbox depends on pthread library
INCLUDEPATH += /usr/local/include
DEPENDPATH += /usr/local/include

LIBS += -L/usr/local/lib -lsicklms-1.0 -pthread<|MERGE_RESOLUTION|>--- conflicted
+++ resolved
@@ -112,14 +112,11 @@
     ../src/hardware/sensors/camera/Bumblebee2.h \
     ../src/gui/adapters/imuadapter.h \
     ../src/hardware/sensors/lidar/lms200.h \
-<<<<<<< HEAD
     ../src/hardware/sensors/gps/gpsfilereader.h \
     ../src/hardware/sensors/DataStructures/GPSData.hpp \
-    ../src/hardware/sensors/gps/GPSWaypointSource.h
-=======
+    ../src/hardware/sensors/gps/GPSWaypointSource.h \
     ../src/common/utils/GPSUtils.h \
     ../src/common/utils/AngleUtils.h
->>>>>>> 72325f72
 
 FORMS    += \
     ../src/gui/mainwindow.ui \

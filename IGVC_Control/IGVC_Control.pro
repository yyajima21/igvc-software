--- conflicted
+++ resolved
@@ -109,14 +109,8 @@
     ../src/gui/adapters/imuadapter.h \
     ../src/intelligence/posetracking/positiontracker.h \
     ../src/hardware/sensors/lidar/lms200.h \
-<<<<<<< HEAD
     ../src/common/utils/gaussianvariable.hpp \
     ../src/hardware/sensors/DataStructures/GPSData.hpp
-    ../src/hardware/sensors/gps/gpsfilereader.h \
-    ../src/hardware/sensors/gps/GPSWaypointSource.h \
-=======
-    ../src/hardware/sensors/DataStructures/GPSData.hpp \
->>>>>>> 3166e008
     ../src/common/utils/GPSUtils.h \
     ../src/common/utils/AngleUtils.h \
     ../src/common/utils/GPSWaypointSource.h \

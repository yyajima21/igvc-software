#-------------------------------------------------
#
# Project created by QtCreator 2013-07-31T18:57:25
#
#-------------------------------------------------

QT       += core gui
QT += xml

TARGET = IGVC_Control
TEMPLATE = app
QT += gui declarative

CONFIG += c++11

INCLUDEPATH += ../src/ \
    ../src/gui/

SOURCES += \
    ../src/common/config/configmanager.cpp \
    ../src/common/logger/logger.cpp \
    ../src/common/events/EventGenerator.cpp \
    ../src/gui/systemstatusindicator.cpp \
    ../src/gui/mdiwindow.cpp \
    ../src/gui/mainwindow.cpp \
    ../src/gui/main.cpp \
    ../src/gui/configtreemodel.cpp \
    ../src/gui/batteryindicator.cpp \
    ../src/hardware/sensors/gps/nmea.cpp \
    ../src/hardware/sensors/gps/HemisphereA100GPS.cpp \
    ../src/hardware/sensors/joystick/Joystick.cpp \
    ../src/hardware/sensors/lidar/SimulatedLidar.cpp \
    ../src/hardware/sensors/lidar/NAV200.cpp \
    ../src/hardware/serial/ASIOSerialPort.cpp \
    ../src/gui/adapters/joystickadapter.cpp \
    ../src/gui/adapters/cameraadapter.cpp \
    ../src/hardware/actuators/motors/MotorEncoderDriver2013.cpp \
    ../src/common/utils/StringUtils.cpp \
    ../src/intelligence/pathplanning/searchlocation.cpp \
    ../src/intelligence/pathplanning/searchmove.cpp \
    ../src/intelligence/pathplanning/igvcsearchproblem.cpp \
    ../src/hardware/sensors/IMU/Ardupilot.cpp \
    ../src/gui/adapters/mapadapter.cpp \
    ../src/intelligence/mapping/mapping.cpp \
    ../src/hardware/sensors/gps/simulatedgps.cpp \
    ../src/intelligence/posetracking/RobotPosition.cpp \
    ../src/common/utils/ImageUtils.cpp \
    ../src/common/Robot.cpp \
    ../src/hardware/sensors/camera/CameraInfo.cpp \
    ../src/gui/adapters/gpsadapter.cpp

HEADERS  += \
    ../src/common/config/configmanager.h \
    ../src/common/logger/logger.h \
    ../src/common/events/EventGenerator.h \
    ../src/common/events/Event.hpp \
    ../src/common/events/Delegate.hpp \
    ../src/gui/systemstatusindicator.h \
    ../src/gui/mdiwindow.h \
    ../src/gui/mainwindow.h \
    ../src/gui/configtreemodel.h \
    ../src/gui/batteryindicator.h \
    ../src/hardware/sensors/gps/nmea.hpp \
    ../src/hardware/sensors/gps/HemisphereA100GPS.h \
    ../src/hardware/sensors/gps/GPS.hpp \
    ../src/hardware/sensors/joystick/Joystick.h \
    ../src/hardware/sensors/lidar/SimulatedLidar.h \
    ../src/hardware/sensors/lidar/NAV200.h \
    ../src/hardware/sensors/lidar/Lidar.h \
    ../src/hardware/sensors/DataStructures/VisOdomData.hpp \
    ../src/hardware/sensors/DataStructures/StereoImageData.hpp \
    ../src/hardware/sensors/DataStructures/SensorData.h \
    ../src/hardware/sensors/DataStructures/IMUData.hpp \
    ../src/hardware/sensors/DataStructures/ImageData.hpp \
    ../src/hardware/sensors/DataStructures/GPSData.h \
    ../src/hardware/sensors/DataStructures/GPSAccuracy.hpp \
    ../src/hardware/sensors/DataStructures/DataPoint.hpp \
    ../src/hardware/sensors/DataStructures/DataArray.hpp \
    ../src/hardware/serial/ASIOSerialPort.h \
    ../src/gui/adapters/joystickadapter.h \
    ../src/gui/adapters/cameraadapter.h \
    ../src/hardware/actuators/motors/MotorEncoderDriver2013.h \
    ../src/hardware/actuators/motors/MotorDriver.hpp \
    ../src/common/utils/StringUtils.hpp \
    ../src/intelligence/JoystickDriver.hpp \
    ../src/intelligence/pathplanning/SearchProblem.hpp \
    ../src/intelligence/pathplanning/GraphSearch.hpp \
    ../src/intelligence/pathplanning/searchlocation.h \
    ../src/intelligence/pathplanning/searchmove.h \
    ../src/intelligence/pathplanning/igvcsearchproblem.h \
    ../src/hardware/sensors/IMU/Ardupilot.h \
    ../src/gui/adapters/mapadapter.h \
    ../src/intelligence/mapping/mapping.h \
    ../src/hardware/sensors/gps/simulatedgps.h \
    ../src/hardware/sensors/IMU/IMU.h \
    ../src/intelligence/posetracking/RobotPosition.h \
    ../src/common/utils/ImageUtils.h \
    ../src/common/Robot.h \
    ../src/hardware/sensors/camera/CameraInfo.h \
    ../src/gui/adapters/gpsadapter.h

FORMS    += \
    ../src/gui/mainwindow.ui \
    ../src/gui/adapters/joystickadapter.ui \
<<<<<<< HEAD
    ../src/gui/adapters/cameraadapter.ui
=======
    ../src/gui/adapters/mapadapter.ui \
    ../src/gui/adapters/gpsadapter.ui
>>>>>>> 1c3d3086

RESOURCES += \
    ../src/gui/resources.qrc

OTHER_FILES += \
    config.xml

INCLUDEPATH += /usr/include
DEPENDPATH += /usr/include

# libUSB (for LIDAR)

LIBS += -L/usr/lib/x86_64-linux-gnu/ -lusb-1.0

INCLUDEPATH += /usr/lib/x86_64-linux-gnu
DEPENDPATH += /usr/lib/x86_64-linux-gnu

PRE_TARGETDEPS += /usr/lib/x86_64-linux-gnu/libusb-1.0.a

# BOOST

LIBS += -L/usr/lib/ -lboost_thread -lboost_system

PRE_TARGETDEPS += /usr/lib/libboost_thread.a
PRE_TARGETDEPS += /usr/lib/libboost_system.a

# PCL
INCLUDEPATH += /usr/include/pcl-1.7
DEPENDPATH += /usr/include/pcl-1.7

LIBS += -L/usr/lib -lpcl_common -lpcl_visualization -lpcl_kdtree

# VTK (PCL Dependency)
INCLUDEPATH += /usr/include/vtk-5.8
DEPENDPATH += /usr/include/vtk-5.8

LIBS += -L/usr/lib/ -lvtkCommon

# Eigen (header-only library)
INCLUDEPATH += /usr/include/eigen3
DEPENDPATH += /usr/include/eigen3

# OpenCV
INCLUDEPATH += /usr/include/
DEPENDPATH += /usr/include/

LIBS += -L/usr/lib/ -lopencv_core -lopencv_imgproc -lopencv_calib3d<|MERGE_RESOLUTION|>--- conflicted
+++ resolved
@@ -102,12 +102,9 @@
 FORMS    += \
     ../src/gui/mainwindow.ui \
     ../src/gui/adapters/joystickadapter.ui \
-<<<<<<< HEAD
     ../src/gui/adapters/cameraadapter.ui
-=======
     ../src/gui/adapters/mapadapter.ui \
     ../src/gui/adapters/gpsadapter.ui
->>>>>>> 1c3d3086
 
 RESOURCES += \
     ../src/gui/resources.qrc

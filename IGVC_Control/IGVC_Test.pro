
<<<<<<< HEAD
QT       += testlib gui core declarative
=======
QT       += testlib xml core gui declarative
>>>>>>> 6b5e7c13

TARGET = IGVC_Test
CONFIG   += console
CONFIG   -= app_bundle

CONFIG += c++11

INCLUDEPATH += ../src/ \
    ../src/gui/

TEMPLATE = app

DEFINES += SRCDIR=\\\"$$PWD/\\\"

SOURCES += ../src/tests/testmain.cpp \
    ../src/common/utils/StringUtils.cpp \
    ../src/common/logger/logger.cpp \
    ../src/intelligence/linedetection/linedetector.cpp \
<<<<<<< HEAD
    ../src/intelligence/linedetection/transformer.cpp

HEADERS += ../src/tests/teststringutils.hpp \
    ../src/common/utils/StringUtils.hpp \
    ../src/tests/testlinedetection.hpp \
    ../src/common/logger/logger.h \
=======
    ../src/intelligence/linedetection/transformer.cpp \
    ../src/intelligence/posetracking/positiontracker.cpp \
    ../src/common/config/configmanager.cpp \
    ../src/common/utils/gpsfilereader.cpp \
    ../src/hardware/sensors/gps/nmeacompatiblegps.cpp \
    ../src/hardware/serial/ASIOSerialPort.cpp \
    ../src/hardware/sensors/gps/nmea.cpp \
    ../src/intelligence/posetracking/basicpositiontracker.cpp

HEADERS += ../src/tests/teststringutils.hpp \
    ../src/tests/testpositiontracker.hpp \
    ../src/tests/testgpsutils.h \
    ../src/tests/testgpsreader.hpp \
    ../src/tests/testangleutils.h \
    ../src/tests/capturegpsandpostracker.hpp \
    ../src/common/config/configmanager.h \
    ../src/common/logger/logger.h \
    ../src/common/utils/GPSUtils.h \
    ../src/common/utils/AngleUtils.h \
    ../src/common/utils/gpsfilereader.h \
    ../src/common/utils/StringUtils.hpp \
    ../src/intelligence/posetracking/positiontracker.h \
    ../src/intelligence/posetracking/basicpositiontracker.h \
    ../src/hardware/sensors/gps/nmeacompatiblegps.h \
    ../src/hardware/serial/ASIOSerialPort.h \
    ../src/hardware/sensors/gps/nmea.hpp \
    ../src/hardware/sensors/gps/GPS.hpp \
    ../src/tests/testlinedetection.hpp \
>>>>>>> 6b5e7c13
    ../src/intelligence/linedetection/linedetector.h \
    ../src/intelligence/linedetection/transformer.h

INCLUDEPATH += /usr/include
DEPENDPATH += /usr/include

# libUSB (for LIDAR)

LIBS += -L/usr/lib/x86_64-linux-gnu/ -lusb-1.0

INCLUDEPATH += /usr/lib/x86_64-linux-gnu
DEPENDPATH += /usr/lib/x86_64-linux-gnu

<<<<<<< HEAD
PRE_TARGETDEPS += /usr/lib/x86_64-linux-gnu/libusb-1.0.a

=======
>>>>>>> 6b5e7c13
# BOOST

LIBS += -L/usr/lib/ -lboost_thread -lboost_system

<<<<<<< HEAD
PRE_TARGETDEPS += /usr/lib/libboost_thread.a
PRE_TARGETDEPS += /usr/lib/libboost_system.a

=======
>>>>>>> 6b5e7c13
# PCL
INCLUDEPATH += /usr/include/pcl-1.7
DEPENDPATH += /usr/include/pcl-1.7

LIBS += -L/usr/lib -lpcl_common -lpcl_visualization -lpcl_kdtree

# VTK (PCL Dependency)
INCLUDEPATH += /usr/include/vtk-5.8
DEPENDPATH += /usr/include/vtk-5.8

LIBS += -L/usr/lib/ -lvtkCommon

# Eigen (header-only library)
INCLUDEPATH += /usr/include/eigen3
DEPENDPATH += /usr/include/eigen3

# OpenCV
INCLUDEPATH += /usr/include/
DEPENDPATH += /usr/include/

LIBS += -L/usr/lib/ -lopencv_core -lopencv_imgproc -lopencv_calib3d -lopencv_highgui

# FlyCapture2
INCLUDEPATH += /usr/include/
DEPENDPATH += /usr/include/

LIBS += -L/usr/lib/ -lflycapture

#SICK Toolbox
#NOTE : Toolbox depends on pthread library
INCLUDEPATH += /usr/local/include
DEPENDPATH += /usr/local/include

<<<<<<< HEAD
=======
LIBS += -L/usr/local/lib -lsicklms-1.0 -pthread

#SICK Toolbox
#NOTE : Toolbox depends on pthread library
INCLUDEPATH += /usr/local/include
DEPENDPATH += /usr/local/include

>>>>>>> 6b5e7c13
LIBS += -L/usr/local/lib -lsicklms-1.0 -pthread<|MERGE_RESOLUTION|>--- conflicted
+++ resolved
@@ -1,9 +1,5 @@
 
-<<<<<<< HEAD
-QT       += testlib gui core declarative
-=======
 QT       += testlib xml core gui declarative
->>>>>>> 6b5e7c13
 
 TARGET = IGVC_Test
 CONFIG   += console
@@ -22,14 +18,6 @@
     ../src/common/utils/StringUtils.cpp \
     ../src/common/logger/logger.cpp \
     ../src/intelligence/linedetection/linedetector.cpp \
-<<<<<<< HEAD
-    ../src/intelligence/linedetection/transformer.cpp
-
-HEADERS += ../src/tests/teststringutils.hpp \
-    ../src/common/utils/StringUtils.hpp \
-    ../src/tests/testlinedetection.hpp \
-    ../src/common/logger/logger.h \
-=======
     ../src/intelligence/linedetection/transformer.cpp \
     ../src/intelligence/posetracking/positiontracker.cpp \
     ../src/common/config/configmanager.cpp \
@@ -58,7 +46,6 @@
     ../src/hardware/sensors/gps/nmea.hpp \
     ../src/hardware/sensors/gps/GPS.hpp \
     ../src/tests/testlinedetection.hpp \
->>>>>>> 6b5e7c13
     ../src/intelligence/linedetection/linedetector.h \
     ../src/intelligence/linedetection/transformer.h
 
@@ -72,21 +59,10 @@
 INCLUDEPATH += /usr/lib/x86_64-linux-gnu
 DEPENDPATH += /usr/lib/x86_64-linux-gnu
 
-<<<<<<< HEAD
-PRE_TARGETDEPS += /usr/lib/x86_64-linux-gnu/libusb-1.0.a
-
-=======
->>>>>>> 6b5e7c13
 # BOOST
 
 LIBS += -L/usr/lib/ -lboost_thread -lboost_system
 
-<<<<<<< HEAD
-PRE_TARGETDEPS += /usr/lib/libboost_thread.a
-PRE_TARGETDEPS += /usr/lib/libboost_system.a
-
-=======
->>>>>>> 6b5e7c13
 # PCL
 INCLUDEPATH += /usr/include/pcl-1.7
 DEPENDPATH += /usr/include/pcl-1.7
@@ -120,14 +96,4 @@
 INCLUDEPATH += /usr/local/include
 DEPENDPATH += /usr/local/include
 
-<<<<<<< HEAD
-=======
-LIBS += -L/usr/local/lib -lsicklms-1.0 -pthread
-
-#SICK Toolbox
-#NOTE : Toolbox depends on pthread library
-INCLUDEPATH += /usr/local/include
-DEPENDPATH += /usr/local/include
-
->>>>>>> 6b5e7c13
 LIBS += -L/usr/local/lib -lsicklms-1.0 -pthread
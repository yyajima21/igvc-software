--- conflicted
+++ resolved
@@ -22,12 +22,9 @@
 
 HEADERS += ../src/tests/teststringutils.hpp \
     ../src/common/utils/StringUtils.hpp \
-<<<<<<< HEAD
     ../src/tests/testpositiontracker.hpp \
     ../src/intelligence/posetracking/positiontracker.h \
     ../src/common/config/configmanager.h \
-    ../src/common/logger/logger.h
-=======
+    ../src/common/logger/logger.h \
     ../src/tests/testgpsutils.h \
     ../src/common/utils/GPSUtils.h
->>>>>>> feb9a068

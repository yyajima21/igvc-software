--- conflicted
+++ resolved
@@ -37,11 +37,8 @@
     ../src/tests/testangleutils.h \
     ../src/tests/testgpsreader.hpp \
     ../src/common/logger/logger.h \
-<<<<<<< HEAD
-    ../src/common/utils/gpsfilereader.h
-    ../src/tests/testangleutils.h
-
-=======
+    ../src/common/utils/gpsfilereader.h \
+    ../src/tests/testangleutils.h \
     ../src/common/utils/gpsfilereader.h \
     ../src/tests/capturegpsandpostracker.hpp \
     ../src/hardware/sensors/gps/nmeacompatiblegps.h \
@@ -98,5 +95,4 @@
 INCLUDEPATH += /usr/local/include
 DEPENDPATH += /usr/local/include
 
-LIBS += -L/usr/local/lib -lsicklms-1.0 -pthread
->>>>>>> 63978b77
+LIBS += -L/usr/local/lib -lsicklms-1.0 -pthread
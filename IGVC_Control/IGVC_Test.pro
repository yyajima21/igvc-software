--- conflicted
+++ resolved
@@ -25,9 +25,6 @@
     ../src/common/utils/GPSUtils.h \
     ../src/common/utils/AngleUtils.h \
     ../src/tests/testangleutils.h \
-<<<<<<< HEAD
-=======
     ../src/tests/testgpsreader.hpp \
     ../src/common/logger/logger.h \
     ../src/common/utils/gpsfilereader.h
->>>>>>> 1f3bf486

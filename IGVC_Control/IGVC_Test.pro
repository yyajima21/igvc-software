
QT       += testlib

QT       -= gui

TARGET = IGVC_Test
CONFIG   += console
CONFIG   -= app_bundle

CONFIG += c++11

INCLUDEPATH += ../src/ \
    ../src/gui/

TEMPLATE = app

DEFINES += SRCDIR=\\\"$$PWD/\\\"

SOURCES += ../src/tests/testmain.cpp \
    ../src/common/utils/StringUtils.cpp

HEADERS += ../src/tests/teststringutils.hpp \
    ../src/common/utils/StringUtils.hpp \
    ../src/tests/testgpsutils.h \
<<<<<<< HEAD
    ../src/common/utils/GPSUtils.h \
    ../src/common/utils/AngleUtils.h \
    ../src/tests/testangleutils.h
=======
    ../src/common/utils/GPSUtils.h
>>>>>>> feb9a068
<|MERGE_RESOLUTION|>--- conflicted
+++ resolved
@@ -22,10 +22,6 @@
 HEADERS += ../src/tests/teststringutils.hpp \
     ../src/common/utils/StringUtils.hpp \
     ../src/tests/testgpsutils.h \
-<<<<<<< HEAD
     ../src/common/utils/GPSUtils.h \
     ../src/common/utils/AngleUtils.h \
-    ../src/tests/testangleutils.h
-=======
-    ../src/common/utils/GPSUtils.h
->>>>>>> feb9a068
+    ../src/tests/testangleutils.h \

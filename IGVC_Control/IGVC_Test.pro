--- conflicted
+++ resolved
@@ -24,17 +24,14 @@
     ../src/hardware/serial/ASIOSerialPort.cpp \
     ../src/hardware/sensors/gps/nmea.cpp \
     ../src/intelligence/posetracking/basicpositiontracker.cpp \
-<<<<<<< HEAD
     ../src/intelligence/controller/controller.cpp \
     ../src/common/utils/GPSWaypointSource.cpp \
     ../src/hardware/sensors/gps/simulatedgps.cpp
-=======
     ../src/hardware/sensors/IMU/Ardupilot.cpp \
     ../src/intelligence/pathplanning/astarplanner.cpp \
     ../src/intelligence/pathplanning/igvcsearchproblem.cpp \
     ../src/intelligence/pathplanning/searchlocation.cpp \
     ../src/intelligence/pathplanning/searchmove.cpp
->>>>>>> 0bc1375e
 
 HEADERS += ../src/tests/teststringutils.hpp \
     ../src/tests/testpositiontracker.hpp \
@@ -54,12 +51,10 @@
     ../src/hardware/serial/ASIOSerialPort.h \
     ../src/hardware/sensors/gps/nmea.hpp \
     ../src/hardware/sensors/gps/GPS.hpp \
-<<<<<<< HEAD
     ../src/tests/testcontroller.h \
     ../src/intelligence/controller/controller.h \
     ../src/common/utils/GPSWaypointSource.h \
     ../src/hardware/sensors/gps/simulatedgps.h
-=======
     ../src/tests/CaptureIMU.hpp \
     ../src/hardware/sensors/IMU/Ardupilot.h \
     ../src/hardware/sensors/IMU/IMU.h \
@@ -71,7 +66,6 @@
     ../src/intelligence/pathplanning/searchlocation.h \
     ../src/intelligence/pathplanning/searchmove.h \
     ../src/intelligence/pathplanning/SearchProblem.hpp
->>>>>>> 0bc1375e
 
 # libUSB (for LIDAR)
 

--- conflicted
+++ resolved
@@ -19,10 +19,6 @@
     ../src/common/utils/ImageUtils.cpp \
     ../src/common/logger/logger.cpp \
     ../src/intelligence/linedetection/linedetector.cpp \
-<<<<<<< HEAD
-    ../src/intelligence/linedetection/transformer.cpp \
-=======
->>>>>>> 4a7fd617
     ../src/common/config/configmanager.cpp \
     ../src/common/utils/gpsfilereader.cpp \
     ../src/hardware/sensors/gps/nmeacompatiblegps.cpp \

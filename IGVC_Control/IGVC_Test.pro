
QT       += testlib xml core gui declarative

TARGET = IGVC_Test
CONFIG   += console
CONFIG   -= app_bundle

CONFIG += c++11

INCLUDEPATH += ../src/ \
    ../src/gui/

TEMPLATE = app

DEFINES += SRCDIR=\\\"$$PWD/\\\"

SOURCES += ../src/tests/testmain.cpp \
    ../src/common/utils/StringUtils.cpp \
    ../src/common/logger/logger.cpp \
    ../src/intelligence/linedetection/linedetector.cpp \
    ../src/intelligence/linedetection/transformer.cpp \
    ../src/intelligence/posetracking/positiontracker.cpp \
    ../src/common/config/configmanager.cpp \
    ../src/common/utils/gpsfilereader.cpp \
    ../src/hardware/sensors/gps/nmeacompatiblegps.cpp \
    ../src/hardware/serial/ASIOSerialPort.cpp \
    ../src/hardware/sensors/gps/nmea.cpp \
    ../src/intelligence/posetracking/basicpositiontracker.cpp \
    ../src/intelligence/controller/controller.cpp \
    ../src/common/utils/GPSWaypointSource.cpp \
    ../src/hardware/sensors/gps/simulatedgps.cpp
    ../src/hardware/sensors/IMU/Ardupilot.cpp \
    ../src/intelligence/pathplanning/astarplanner.cpp \
    ../src/intelligence/pathplanning/igvcsearchproblem.cpp \
    ../src/intelligence/pathplanning/searchlocation.cpp \
    ../src/intelligence/pathplanning/searchmove.cpp

HEADERS += ../src/tests/teststringutils.hpp \
    ../src/tests/testpositiontracker.hpp \
    ../src/tests/testgpsutils.h \
    ../src/tests/testgpsreader.hpp \
    ../src/tests/testangleutils.h \
    ../src/tests/capturegpsandpostracker.hpp \
    ../src/common/config/configmanager.h \
    ../src/common/logger/logger.h \
    ../src/common/utils/GPSUtils.h \
    ../src/common/utils/AngleUtils.h \
    ../src/common/utils/gpsfilereader.h \
    ../src/common/utils/StringUtils.hpp \
    ../src/intelligence/posetracking/positiontracker.h \
    ../src/intelligence/posetracking/basicpositiontracker.h \
    ../src/hardware/sensors/gps/nmeacompatiblegps.h \
    ../src/hardware/serial/ASIOSerialPort.h \
    ../src/hardware/sensors/gps/nmea.hpp \
    ../src/hardware/sensors/gps/GPS.hpp \
<<<<<<< HEAD
    ../src/tests/testlinedetection.hpp \
    ../src/intelligence/linedetection/linedetector.h \
    ../src/intelligence/linedetection/transformer.h \
=======
    ../src/tests/testcontroller.h \
    ../src/intelligence/controller/controller.h \
    ../src/common/utils/GPSWaypointSource.h \
    ../src/hardware/sensors/gps/simulatedgps.h
>>>>>>> a3069f5a
    ../src/tests/CaptureIMU.hpp \
    ../src/hardware/sensors/IMU/Ardupilot.h \
    ../src/hardware/sensors/IMU/IMU.h \
    ../src/tests/testastarplanner.hpp \
    ../src/intelligence/pathplanning/astarplanner.h \
    ../src/intelligence/pathplanning/GraphSearch.hpp \
    ../src/intelligence/pathplanning/igvcsearchproblem.h \
    ../src/intelligence/pathplanning/pathplanner.hpp \
    ../src/intelligence/pathplanning/searchlocation.h \
    ../src/intelligence/pathplanning/searchmove.h \
    ../src/intelligence/pathplanning/SearchProblem.hpp

INCLUDEPATH += /usr/include
DEPENDPATH += /usr/include

# libUSB (for LIDAR)

LIBS += -L/usr/lib/x86_64-linux-gnu/ -lusb-1.0

INCLUDEPATH += /usr/lib/x86_64-linux-gnu
DEPENDPATH += /usr/lib/x86_64-linux-gnu

# BOOST

LIBS += -L/usr/lib/ -lboost_thread -lboost_system

# PCL
INCLUDEPATH += /usr/include/pcl-1.7
DEPENDPATH += /usr/include/pcl-1.7

LIBS += -L/usr/lib -lpcl_common -lpcl_visualization -lpcl_kdtree -lpcl_io

# VTK (PCL Dependency)
INCLUDEPATH += /usr/include/vtk-5.8
DEPENDPATH += /usr/include/vtk-5.8

LIBS += -L/usr/lib/ -lvtkCommon

# Eigen (header-only library)
INCLUDEPATH += /usr/include/eigen3
DEPENDPATH += /usr/include/eigen3

# OpenCV
INCLUDEPATH += /usr/include/
DEPENDPATH += /usr/include/

LIBS += -L/usr/lib/ -lopencv_core -lopencv_imgproc -lopencv_calib3d -lopencv_highgui

# FlyCapture2
INCLUDEPATH += /usr/include/
DEPENDPATH += /usr/include/

LIBS += -L/usr/lib/ -lflycapture

#SICK Toolbox
#NOTE : Toolbox depends on pthread library
INCLUDEPATH += /usr/local/include
DEPENDPATH += /usr/local/include

LIBS += -L/usr/local/lib -lsicklms-1.0 -pthread<|MERGE_RESOLUTION|>--- conflicted
+++ resolved
@@ -53,16 +53,13 @@
     ../src/hardware/serial/ASIOSerialPort.h \
     ../src/hardware/sensors/gps/nmea.hpp \
     ../src/hardware/sensors/gps/GPS.hpp \
-<<<<<<< HEAD
     ../src/tests/testlinedetection.hpp \
     ../src/intelligence/linedetection/linedetector.h \
     ../src/intelligence/linedetection/transformer.h \
-=======
     ../src/tests/testcontroller.h \
     ../src/intelligence/controller/controller.h \
     ../src/common/utils/GPSWaypointSource.h \
     ../src/hardware/sensors/gps/simulatedgps.h
->>>>>>> a3069f5a
     ../src/tests/CaptureIMU.hpp \
     ../src/hardware/sensors/IMU/Ardupilot.h \
     ../src/hardware/sensors/IMU/IMU.h \

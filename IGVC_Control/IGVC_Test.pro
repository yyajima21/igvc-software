--- conflicted
+++ resolved
@@ -22,8 +22,4 @@
     ../src/tests/testgpsutils.h \
     ../src/common/utils/GPSUtils.h \
     ../src/common/utils/AngleUtils.h \
-<<<<<<< HEAD
-    ../src/tests/testangleutils.h \
-=======
     ../src/tests/testangleutils.h
->>>>>>> 9a4cc7d7

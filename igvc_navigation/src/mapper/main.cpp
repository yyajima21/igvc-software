--- conflicted
+++ resolved
@@ -15,31 +15,21 @@
 #include <opencv2/core/eigen.hpp>
 #include <opencv2/opencv.hpp>
 #include "tf/transform_datatypes.h"
-<<<<<<< HEAD
+#include <igvc_utils/RobotState.hpp>
 #include <limits.h>
 #include <pcl_conversions/pcl_conversions.h>
-=======
-#include <igvc_utils/RobotState.hpp>
->>>>>>> ace153bd
 
 cv_bridge::CvImage img_bridge;
 
 ros::Publisher map_pub;
 ros::Publisher debug_pub;
 ros::Publisher debug_pcl_pub;
-//ros::Subscriber odom_sub;
 std::unique_ptr<cv::Mat> published_map;  // matrix will be publishing
 std::map<std::string, tf::StampedTransform> transforms;
 std::unique_ptr<tf::TransformListener> tf_listener;
 
 double resolution;
-<<<<<<< HEAD
-double orientation;
-double _roll;
-double _pitch;
 double transform_max_wait_time;
-=======
->>>>>>> ace153bd
 int start_x;  // start x location
 int start_y;  // start y location
 int length_y;
@@ -47,36 +37,14 @@
 uchar occupancy_grid_threshold;
 int increment_step;
 bool debug;
-<<<<<<< HEAD
-//bool update = true;
-
-struct Position
-{
-    double x;
-    double y;
-};
-
-Position robot_pos;
+RobotState state;
 
 std::tuple<double, double> rotate(double x, double y)
 {
-    double newX = x * cos(orientation) - y * sin(orientation);
-    double newY = x * sin(orientation) + y * cos(orientation);
-    return (std::make_tuple(newX, newY));
-}
-
-//void odom_callback(const nav_msgs::Odometry::ConstPtr &msg)
-//{
-//    robot_pos.x = msg->pose.pose.position.x;
-//    robot_pos.y = msg->pose.pose.position.y;
-//    tf::Quaternion quat;
-//    tf::quaternionMsgToTF(msg->pose.pose.orientation, quat);
-//    double roll, pitch, yaw;
-//    tf::Matrix3x3(quat).getRPY(roll, pitch, yaw);
-//    orientation = yaw;
-//    _roll = roll;
-//    _pitch = pitch;
-//}
+  double newX = x * cos(state.yaw) - y * sin(state.yaw);
+  double newY = x * sin(state.yaw) + y * cos(state.yaw);
+  return (std::make_tuple(newX, newY));
+}
 
 void getOdomTransform(const pcl::PointCloud<pcl::PointXYZ>::ConstPtr &msg) {
     tf::StampedTransform transform;
@@ -88,32 +56,7 @@
     } catch (tf::TransformException &ex) {
         ROS_ERROR("%s", ex.what());
     }
-    robot_pos.x = transform.getOrigin().x();
-    robot_pos.y = transform.getOrigin().y();
-    double roll, pitch, yaw;
-    tf::Matrix3x3(transform.getRotation()).getRPY(roll, pitch, yaw);
-    orientation = yaw;
-    _roll = roll;
-    _pitch = pitch;
-=======
-bool update = true;
-RobotState state;
-
-std::tuple<double, double> rotate(double x, double y)
-{
-  double newX = x * cos(state.yaw) - y * sin(state.yaw);
-  double newY = x * sin(state.yaw) + y * cos(state.yaw);
-  return (std::make_tuple(newX, newY));
-}
-
-void odom_callback(const nav_msgs::Odometry::ConstPtr &msg)
-{
-  if (update)
-  {
     state.setState(msg);
-    update = false;
-  }
->>>>>>> ace153bd
 }
 
 void setMsgValues(igvc_msgs::map &message, sensor_msgs::Image &image, uint64_t pcl_stamp)
@@ -125,9 +68,9 @@
     message.length = length_y;
     message.width = width_x;
     message.resolution = resolution;
-    message.orientation = orientation;
-    message.x = std::round(robot_pos.x / resolution) + start_x;
-    message.y = std::round(robot_pos.y / resolution) + start_y;
+    message.orientation = state.yaw;
+    message.x = std::round(state.x / resolution) + start_x;
+    message.y = std::round(state.y / resolution) + start_y;
     message.x_initial = start_x;
     message.y_initial = start_y;
 }
@@ -142,11 +85,9 @@
         double x_point_raw, y_point_raw;
         std::tie(x_point_raw, y_point_raw) = rotate(point_iter->x, point_iter->y);
 
-        int point_x = static_cast<int>(std::round(x_point_raw / resolution + robot_pos.x / resolution + start_x));
-        int point_y = static_cast<int>(std::round(y_point_raw / resolution + robot_pos.y / resolution + start_y));
+        int point_x = static_cast<int>(std::round(x_point_raw / resolution + state.x / resolution + start_x));
+        int point_y = static_cast<int>(std::round(y_point_raw / resolution + state.y / resolution + start_y));
         if (point_x >= 0 && point_y >= 0 && point_x < length_y && start_y < width_x) {
-            // TODO: Investigate decay, potentially use CV_16U, decrement at a certain rate.
-            // TODO: Potentially change
             if (published_map->at<uchar>(point_x, point_y) <= UCHAR_MAX - (uchar) increment_step) {
                 published_map->at<uchar>(point_x, point_y) += (uchar) increment_step;
             } else {
@@ -182,13 +123,7 @@
     int nRows = published_map->rows;
     int nCols = published_map->cols;
 
-<<<<<<< HEAD
     if (published_map->isContinuous())
-=======
-    int point_x = static_cast<int>(std::round(x_loc / resolution + state.x / resolution + start_x));
-    int point_y = static_cast<int>(std::round(y_loc / resolution + state.y / resolution + start_y));
-    if (point_x >= 0 && point_y >= 0 && point_x < length_y && start_y < width_x)
->>>>>>> ace153bd
     {
         nCols *= nRows;
         nRows = 1;
@@ -205,7 +140,6 @@
             }
         }
     }
-<<<<<<< HEAD
 }
 
 void frame_callback(const pcl::PointCloud<pcl::PointXYZ>::ConstPtr &msg, const std::string &topic)
@@ -234,10 +168,8 @@
     setMsgValues(message, image, msg->header.stamp);
     map_pub.publish(message);
     if (debug) {
-        ROS_INFO_STREAM("robot location " << std::round(robot_pos.x / resolution) + start_x << ", "
-                                          << std::round(robot_pos.y / resolution) + start_y);
         debug_pub.publish(image);
-        // ROS_INFO_STREAM("\nThe robot is located at " << x_robot << "," << y_robot << "," << orientation);
+        // ROS_INFO_STREAM("\nThe robot is located at " << state);
         pcl::PointCloud<pcl::PointXYZRGB>::Ptr fromOcuGrid =
                 pcl::PointCloud<pcl::PointXYZRGB>::Ptr(new pcl::PointCloud<pcl::PointXYZRGB>());
         for (int i = 0; i < width_x; i++) {
@@ -250,43 +182,6 @@
                     fromOcuGrid->points.push_back(p);
                 }
             }
-=======
-  }
-  img_bridge = cv_bridge::CvImage(msgBoi.header, sensor_msgs::image_encodings::MONO8, *published_map);
-  img_bridge.toImageMsg(imageBoi);  // from cv_bridge to sensor_msgs::Image
-  time = ros::Time::now();          // so times are exact same
-  imageBoi.header.stamp = time;
-  msgBoi.header.stamp = time;
-  msgBoi.header.frame_id = "/odom";
-  msgBoi.image = imageBoi;
-  msgBoi.length = length_y;
-  msgBoi.width = width_x;
-  msgBoi.resolution = resolution;
-  msgBoi.orientation = state.yaw;
-  ROS_INFO_STREAM("robot location " << std::round(state.x / resolution) + start_x << ", "
-                                    << std::round(state.y / resolution) + start_y);
-  msgBoi.x = std::round(state.x / resolution) + start_x;
-  msgBoi.y = std::round(state.y / resolution) + start_y;
-  msgBoi.x_initial = start_x;
-  msgBoi.y_initial = start_y;
-  map_pub.publish(msgBoi);
-  if (debug)
-  {
-    debug_pub.publish(imageBoi);
-    // ROS_INFO_STREAM("\nThe robot is located at " << state);
-    pcl::PointCloud<pcl::PointXYZRGB>::Ptr fromOcuGrid =
-        pcl::PointCloud<pcl::PointXYZRGB>::Ptr(new pcl::PointCloud<pcl::PointXYZRGB>());
-    for (int i = 0; i < width_x; i++)
-    {
-      for (int j = 0; j < length_y; j++)
-      {
-        if (published_map->at<uchar>(i, j) >= (uchar)178)
-        {
-          pcl::PointXYZRGB p(255, published_map->at<uchar>(i, j), published_map->at<uchar>(i, j));
-          p.x = (i - start_x) * resolution;
-          p.y = (j - start_y) * resolution;
-          fromOcuGrid->points.push_back(p);
->>>>>>> ace153bd
         }
         fromOcuGrid->header.frame_id = "/odom";
         fromOcuGrid->header.stamp = msg->header.stamp;
@@ -295,10 +190,8 @@
 //  update = true;
 }
 
-
 int main(int argc, char **argv)
 {
-<<<<<<< HEAD
     ros::init(argc, argv, "mapper");
     ros::NodeHandle nh;
     ros::NodeHandle pNh("~");
@@ -344,9 +237,9 @@
     // set up tokens and get list of subscribers
     std::istringstream iss(topics);
     std::vector<std::string> tokens{std::istream_iterator<std::string>(iss), std::istream_iterator<std::string>()};
-//    odom_sub = nh.subscribe("/odometry/filtered", 1, odom_callback);
-
-    for (const std::string &topic : tokens) {
+
+    for (const std::string &topic : tokens)
+    {
         ROS_INFO_STREAM("Mapper subscribing to " << topic);
         subs.push_back(nh.subscribe<pcl::PointCloud<pcl::PointXYZ>>(topic, 1, boost::bind(frame_callback, _1, topic)));
     }
@@ -357,64 +250,6 @@
     published_map = std::unique_ptr<cv::Mat>(new cv::Mat(length_y, width_x, CV_8UC1));
 
     map_pub = nh.advertise<igvc_msgs::map>("/map", 1);
-
-    if (debug) {
-        debug_pub = nh.advertise<sensor_msgs::Image>("/map_debug", 1);
-        debug_pcl_pub = nh.advertise<pcl::PointCloud<pcl::PointXYZRGB>>("/map_debug_pcl", 1);
-    }
-
-    ros::spin();
-=======
-  ros::init(argc, argv, "mapper");
-  ros::NodeHandle nh;
-  ros::NodeHandle pNh("~");
-
-  std::list<ros::Subscriber> subs;
-  tf_listener = new tf::TransformListener();
-
-  double cont_start_x;
-  double cont_start_y;
-
-  if (!pNh.hasParam("topics") && !pNh.hasParam("occupancy_grid_length") && !pNh.hasParam("occupancy_grid_length") &&
-      !pNh.hasParam("occupancy_grid_resolution") && !pNh.hasParam("start_X") & !pNh.hasParam("start_Y") &&
-      !pNh.hasParam("debug"))
-  {
-    ROS_ERROR_STREAM("missing parameters; exiting");
-    return 0;
-  }
-
-  // assumes all params inputted in meters
-  pNh.getParam("topics", topics);
-  pNh.getParam("occupancy_grid_length", length_y);
-  pNh.getParam("occupancy_grid_width", width_x);
-  pNh.getParam("occupancy_grid_resolution", resolution);
-  pNh.getParam("start_X", cont_start_x);
-  pNh.getParam("start_Y", cont_start_y);
-  pNh.getParam("debug", debug);
-
-  // convert from meters to grid
-  length_y = (int)std::round(length_y / resolution);
-  width_x = (int)std::round(width_x / resolution);
-  start_x = (int)std::round(cont_start_x / resolution);
-  start_y = (int)std::round(cont_start_y / resolution);
-  ROS_INFO_STREAM("cv::Mat length: " << length_y << "  width: " << width_x << "  resolution: " << resolution);
-
-  // set up tokens and get list of subscribers
-  std::istringstream iss(topics);
-  std::vector<std::string> tokens{ std::istream_iterator<std::string>(iss), std::istream_iterator<std::string>() };
-  odom_sub = nh.subscribe("/odometry/filtered", 1, odom_callback);
-
-  for (std::string topic : tokens)
-  {
-    ROS_INFO_STREAM("Mapper subscribing to " << topic);
-    subs.push_back(nh.subscribe<pcl::PointCloud<pcl::PointXYZ>>(topic, 1, boost::bind(frame_callback, _1, topic)));
-  }
-
-  published_map = new cv::Mat(length_y, width_x, CV_8UC1);
-  eigenRep = new Eigen::Map<Eigen::Matrix<unsigned char, Eigen::Dynamic, Eigen::Dynamic>>(
-      (unsigned char *)published_map, width_x, length_y);
-
-  map_pub = nh.advertise<igvc_msgs::map>("/map", 1);
 
   if (debug)
   {
@@ -423,5 +258,4 @@
   }
 
   ros::spin();
->>>>>>> ace153bd
 }
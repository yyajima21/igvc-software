<launch>
    <!-- Map Node -->
    <node name="mapper" pkg="igvc_navigation" type="mapper" output="screen">
<<<<<<< HEAD
            <param name="topics" type="string" value="/scan/pointcloud /semantic_segmentation_cloud"/>
            <param name="occupancy_grid_length" type="int" value="200" />
            <param name="occupancy_grid_width" type="int" value="200" />
            <param name="occupancy_grid_resolution" type="double" value=".2" />
            <param name="occupancy_grid_threshold" type="int" value="178" />
            <!-- Set decay_period to 0 to disable decay -->
            <param name="decay_period" type="double" value="60" />
            <param name="transform_max_wait_time" type="double" value="0.5" />
            <param name="start_X" type="double" value="100"/>
            <param name="start_Y" type="double" value="100"/>
            <param name="increment_step" type="int" value="125"/>
            <param name="debug" type="bool" value="true"/>
=======
>>>>>>> eeae31c7
            <rosparam command="load" file="$(find igvc_navigation)/launch/octomap.yaml"/>
    </node>

    <arg name="plot_rviz" default="false"/>

    <group if="$(arg plot_rviz)">
        <node name="jessii_rviz" pkg="rviz" type="rviz" args="-d $(find igvc_rviz_plugins)/configs/jessii_conf.rviz"/>
    </group>

</launch><|MERGE_RESOLUTION|>--- conflicted
+++ resolved
@@ -1,21 +1,6 @@
 <launch>
     <!-- Map Node -->
     <node name="mapper" pkg="igvc_navigation" type="mapper" output="screen">
-<<<<<<< HEAD
-            <param name="topics" type="string" value="/scan/pointcloud /semantic_segmentation_cloud"/>
-            <param name="occupancy_grid_length" type="int" value="200" />
-            <param name="occupancy_grid_width" type="int" value="200" />
-            <param name="occupancy_grid_resolution" type="double" value=".2" />
-            <param name="occupancy_grid_threshold" type="int" value="178" />
-            <!-- Set decay_period to 0 to disable decay -->
-            <param name="decay_period" type="double" value="60" />
-            <param name="transform_max_wait_time" type="double" value="0.5" />
-            <param name="start_X" type="double" value="100"/>
-            <param name="start_Y" type="double" value="100"/>
-            <param name="increment_step" type="int" value="125"/>
-            <param name="debug" type="bool" value="true"/>
-=======
->>>>>>> eeae31c7
             <rosparam command="load" file="$(find igvc_navigation)/launch/octomap.yaml"/>
     </node>
 
